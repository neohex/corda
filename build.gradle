buildscript {
    // For sharing constants between builds
    Properties constants = new Properties()
    file("$projectDir/constants.properties").withInputStream { constants.load(it) }

    // Our version: bump this on release.
<<<<<<< HEAD
    ext.corda_release_version = "1.1-SNAPSHOT"
=======
    ext.corda_release_version = "1.0.0"

>>>>>>> 5371b256
    // Increment this on any release that changes public APIs anywhere in the Corda platform
    // TODO This is going to be difficult until we have a clear separation throughout the code of what is public and what is internal
    ext.corda_platform_version = 1
    ext.gradle_plugins_version = constants.getProperty("gradlePluginsVersion")

    // Dependency versions. Can run 'gradle dependencyUpdates' to find new versions of things.
    //
    // TODO: Sort this alphabetically.
    ext.kotlin_version = constants.getProperty("kotlinVersion")
    ext.quasar_version = '0.7.9'

    // gradle-capsule-plugin:1.0.2 contains capsule:1.0.1
    // TODO: Upgrade gradle-capsule-plugin to a version with capsule:1.0.3
    ext.capsule_version = '1.0.1'

    ext.asm_version = '0.5.3'
    ext.artemis_version = '2.1.0'
    ext.jackson_version = '2.8.5'
    ext.jetty_version = '9.3.9.v20160517'
    ext.jersey_version = '2.25'
    ext.jolokia_version = '2.0.0-M3'
    ext.assertj_version = '3.6.1'
    ext.slf4j_version = '1.7.25'
    ext.log4j_version = '2.7'
    ext.bouncycastle_version = constants.getProperty("bouncycastleVersion")
    ext.guava_version = constants.getProperty("guavaVersion")
    ext.okhttp_version = '3.5.0'
    ext.netty_version = '4.1.9.Final'
    ext.typesafe_config_version = constants.getProperty("typesafeConfigVersion")
    ext.fileupload_version = '1.3.2'
    ext.junit_version = '4.12'
    ext.mockito_version = '2.10.0'
    ext.jopt_simple_version = '5.0.2'
    ext.jansi_version = '1.14'
    ext.hibernate_version = '5.2.6.Final'
    ext.h2_version = '1.4.194' // Update docs if renamed or removed.
    ext.rxjava_version = '1.2.4'
    ext.dokka_version = '0.9.14'
    ext.eddsa_version = '0.2.0'

    // Update 121 is required for ObjectInputFilter and at time of writing 131 was latest:
    ext.java8_minUpdateVersion = '131'

    repositories {
        mavenLocal()
        mavenCentral()
        jcenter()
    }
    dependencies {
        classpath "org.jetbrains.kotlin:kotlin-gradle-plugin:$kotlin_version"
        classpath 'com.jfrog.bintray.gradle:gradle-bintray-plugin:1.4'
        classpath "net.corda.plugins:publish-utils:$gradle_plugins_version"
        classpath "net.corda.plugins:quasar-utils:$gradle_plugins_version"
        classpath "net.corda.plugins:cordformation:$gradle_plugins_version"
<<<<<<< HEAD
        classpath "net.corda.plugins:api-scanner:$gradle_plugins_version"
=======
>>>>>>> 5371b256
        classpath 'com.github.ben-manes:gradle-versions-plugin:0.15.0'
        classpath "org.jetbrains.kotlin:kotlin-noarg:$kotlin_version"
        classpath "org.jetbrains.dokka:dokka-gradle-plugin:${dokka_version}"
        classpath "org.ajoberstar:grgit:1.1.0"
        classpath "net.i2p.crypto:eddsa:$eddsa_version" // Needed for ServiceIdentityGenerator in the build environment.
    }
}

plugins {
    // TODO The capsule plugin requires the newer DSL plugin block.It would be nice if we could unify all the plugins into one style,
    // but the DSL has some restrictions e.g can't be used on the allprojects section. So we should revisit this if there are improvements in Gradle.
    // Version 1.0.2 of this plugin uses capsule:1.0.1
    id "us.kirchmeier.capsule" version "1.0.2"
    id "com.jfrog.artifactory" version "4.4.18"
}

ext {
    corda_revision = org.ajoberstar.grgit.Grgit.open(file('.')).head().id
}

apply plugin: 'project-report'
apply plugin: 'com.github.ben-manes.versions'
apply plugin: 'net.corda.plugins.publish-utils'
apply plugin: 'net.corda.plugins.cordformation'
apply plugin: 'maven-publish'

// We need the following three lines even though they're inside an allprojects {} block below because otherwise
// IntelliJ gets confused when importing the project and ends up erasing and recreating the .idea directory, along
// with the run configurations. It also doesn't realise that the project is a Java 8 project and misconfigures
// the resulting import. This fixes it.
apply plugin: 'java'
sourceCompatibility = 1.8
targetCompatibility = 1.8


allprojects {
    apply plugin: 'kotlin'
    apply plugin: 'java'
    apply plugin: 'jacoco'

    sourceCompatibility = 1.8
    targetCompatibility = 1.8

    tasks.withType(JavaCompile) {
        options.compilerArgs << "-Xlint:unchecked" << "-Xlint:deprecation" << "-Xlint:-options" << "-parameters"
    }

    tasks.withType(org.jetbrains.kotlin.gradle.tasks.KotlinCompile).all {
        kotlinOptions {
            languageVersion = "1.1"
            apiVersion = "1.1"
            jvmTarget = "1.8"
            javaParameters = true   // Useful for reflection.
        }
    }

    tasks.withType(Jar) { // Includes War and Ear
        manifest {
            attributes('Corda-Release-Version': corda_release_version)
            attributes('Corda-Platform-Version': corda_platform_version)
            attributes('Corda-Revision': corda_revision)
            attributes('Corda-Vendor': 'Corda Open Source')
        }
    }

    tasks.withType(Test) {
        // Prevent the project from creating temporary files outside of the build directory.
        systemProperties['java.io.tmpdir'] = buildDir

        // Ensures that "net.corda.testing.amqp.enable" is passed correctly from Gradle command line
        // down to JVM executing unit test. It looks like we are running unit tests in the forked mode
        // and all the "-D" parameters passed to Gradle not making it to unit test level
        // TODO: Remove once we fully switched to AMQP
        final AMQP_ENABLE_PROP_NAME = "net.corda.testing.amqp.enable"
        systemProperty(AMQP_ENABLE_PROP_NAME, System.getProperty(AMQP_ENABLE_PROP_NAME))
    }

    group 'net.corda'
    version "$corda_release_version"

    repositories {
        mavenLocal()
        mavenCentral()
        jcenter()
        maven { url 'https://jitpack.io' }
    }

    configurations {
        compile {
            // We want to use SLF4J's version of these bindings: jcl-over-slf4j
            // Remove any transitive dependency on Apache's version.
            exclude group: 'commons-logging', module: 'commons-logging'
        }
        runtime {
            // We never want isolated.jar on classPath, since we want to test jar being dynamically loaded as an attachment
            exclude module: 'isolated'
        }
    }
}

// Check that we are running on a Java 8 JDK. The source/targetCompatibility values above aren't sufficient to
// guarantee this because those are properties checked by the Java plugin, but we're using Kotlin.
//
// We recommend a specific minor version (unfortunately, not checkable directly) because JavaFX adds APIs in
// minor releases, so we can't work with just any Java 8, it has to be a recent one.
if (!JavaVersion.current().java8Compatible)
    throw new GradleException("Corda requires Java 8, please upgrade to at least 1.8.0_$java8_minUpdateVersion")

repositories {
    mavenCentral()
    jcenter()
    maven {
        url 'https://dl.bintray.com/kotlin/exposed'
    }
}

// Required for building out the fat JAR.
dependencies {
    cordaCompile project(':node')
    compile "com.google.guava:guava:$guava_version"

    // Set to corda compile to ensure it exists now deploy nodes no longer relies on build
    cordaCompile project(path: ":node:capsule", configuration: 'runtimeArtifacts')
    cordaCompile project(path: ":webserver:webcapsule", configuration: 'runtimeArtifacts')

    // For the buildCordappDependenciesJar task
    cordaRuntime project(':client:jfx')
    cordaRuntime project(':client:mock')
    cordaRuntime project(':client:rpc')
    cordaRuntime project(':core')
    cordaRuntime project(':confidential-identities')
    cordaRuntime project(':finance')
    cordaRuntime project(':webserver')
    testCompile project(':test-utils')
}

jar {
    // Prevent the root project from building an unwanted dummy CorDapp.
    enabled = false
}

task jacocoRootReport(type: org.gradle.testing.jacoco.tasks.JacocoReport) {
    dependsOn = subprojects.test
    additionalSourceDirs = files(subprojects.sourceSets.main.allSource.srcDirs)
    sourceDirectories = files(subprojects.sourceSets.main.allSource.srcDirs)
    classDirectories = files(subprojects.sourceSets.main.output)
    executionData = files(subprojects.jacocoTestReport.executionData)
    reports {
        html.enabled = true
        xml.enabled = true
        csv.enabled = false
    }
    onlyIf = {
        true
    }
    doFirst {
        executionData = files(executionData.findAll {
            it.exists()
        })
    }
}

tasks.withType(Test) {
    reports.html.destination = file("${reporting.baseDir}/${name}")
}

task deployNodes(type: net.corda.plugins.Cordform, dependsOn: ['jar']) {
    directory "./build/nodes"
    networkMap "O=Controller,OU=corda,L=London,C=GB"
    node {
        name "O=Controller,OU=corda,L=London,C=GB"
        advertisedServices = ["corda.notary.validating"]
        p2pPort 10002
        cordapps = []
    }
    node {
        name "O=Bank A,OU=corda,L=London,C=GB"
        advertisedServices = []
        p2pPort 10012
        rpcPort 10013
        webPort 10014
        cordapps = []
    }
    node {
        name "O=Bank B,OU=corda,L=London,C=GB"
        advertisedServices = []
        p2pPort 10007
        rpcPort 10008
        webPort 10009
        cordapps = []
    }
}

bintrayConfig {
    user = System.getenv('CORDA_BINTRAY_USER')
    key = System.getenv('CORDA_BINTRAY_KEY')
    repo = 'corda'
    org = 'r3'
    licenses = ['Apache-2.0']
    vcsUrl = 'https://github.com/corda/corda'
    projectUrl = 'https://github.com/corda/corda'
    gpgSign = true
    gpgPassphrase = System.getenv('CORDA_BINTRAY_GPG_PASSPHRASE')
    publications = ['corda-jfx', 'corda-mock', 'corda-rpc', 'corda-core', 'corda', 'corda-finance', 'corda-node', 'corda-node-api', 'corda-test-common', 'corda-test-utils', 'corda-jackson', 'corda-verifier', 'corda-webserver-impl', 'corda-webserver', 'corda-node-driver', 'corda-confidential-identities']
    license {
        name = 'Apache-2.0'
        url = 'https://www.apache.org/licenses/LICENSE-2.0'
        distribution = 'repo'
    }
    developer {
        id = 'R3'
        name = 'R3'
        email = 'dev@corda.net'
    }
}

// Build a ZIP of all JARs required to compile the Cordapp template
// Note: corda.jar is used at runtime so no runtime ZIP is necessary.
// Resulting ZIP can be found in "build/distributions"
task buildCordappDependenciesZip(type: Zip) {
    baseName 'corda-deps'
    from configurations.runtime
    from configurations.compile
    from configurations.testCompile
    from buildscript.configurations.classpath
    from 'node/capsule/NOTICE' // CDDL notice
    duplicatesStrategy = DuplicatesStrategy.EXCLUDE
}

artifactory {
    publish {
        contextUrl = 'https://ci-artifactory.corda.r3cev.com/artifactory'
        repository {
            repoKey = 'corda-releases'
            username = 'teamcity'
            password = System.getenv('CORDA_ARTIFACTORY_PASSWORD')
        }
        defaults {
            publications('corda-jfx', 'corda-mock', 'corda-rpc', 'corda-core', 'corda', 'cordform-common', 'corda-finance', 'corda-node', 'corda-node-api', 'corda-test-common', 'corda-test-utils', 'corda-jackson', 'corda-verifier', 'corda-webserver-impl', 'corda-webserver', 'corda-node-driver', 'corda-confidential-identities')
        }
    }
}

task generateApi(type: net.corda.plugins.GenerateApi){
    baseName = "api-corda"
}<|MERGE_RESOLUTION|>--- conflicted
+++ resolved
@@ -4,12 +4,7 @@
     file("$projectDir/constants.properties").withInputStream { constants.load(it) }
 
     // Our version: bump this on release.
-<<<<<<< HEAD
     ext.corda_release_version = "1.1-SNAPSHOT"
-=======
-    ext.corda_release_version = "1.0.0"
-
->>>>>>> 5371b256
     // Increment this on any release that changes public APIs anywhere in the Corda platform
     // TODO This is going to be difficult until we have a clear separation throughout the code of what is public and what is internal
     ext.corda_platform_version = 1
@@ -64,10 +59,7 @@
         classpath "net.corda.plugins:publish-utils:$gradle_plugins_version"
         classpath "net.corda.plugins:quasar-utils:$gradle_plugins_version"
         classpath "net.corda.plugins:cordformation:$gradle_plugins_version"
-<<<<<<< HEAD
         classpath "net.corda.plugins:api-scanner:$gradle_plugins_version"
-=======
->>>>>>> 5371b256
         classpath 'com.github.ben-manes:gradle-versions-plugin:0.15.0'
         classpath "org.jetbrains.kotlin:kotlin-noarg:$kotlin_version"
         classpath "org.jetbrains.dokka:dokka-gradle-plugin:${dokka_version}"

--- conflicted
+++ resolved
@@ -164,13 +164,8 @@
 
     lateinit var hibernatePersister: HibernateObserver
 
-<<<<<<< HEAD
-    fun makeVaultService(hibernateConfig: HibernateConfiguration): VaultService {
-        val vaultService = NodeVaultService(this, hibernateConfig)
-=======
-    fun makeVaultService(hibernateConfig: HibernateConfiguration = HibernateConfiguration(NodeSchemaService(), makeTestDatabaseProperties(), { identityService })): VaultServiceInternal {
+    fun makeVaultService(hibernateConfig: HibernateConfiguration): VaultServiceInternal {
         val vaultService = NodeVaultService(Clock.systemUTC(), keyManagementService, stateLoader, hibernateConfig)
->>>>>>> f83f1b70
         hibernatePersister = HibernateObserver(vaultService.rawUpdates, hibernateConfig)
         return vaultService
     }

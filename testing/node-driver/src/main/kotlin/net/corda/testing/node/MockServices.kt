package net.corda.testing.node

import net.corda.core.cordapp.CordappProvider
import net.corda.core.crypto.*
import net.corda.core.flows.StateMachineRunId
import net.corda.core.identity.PartyAndCertificate
import net.corda.core.messaging.DataFeed
import net.corda.core.node.NodeInfo
import net.corda.core.node.ServiceHub
import net.corda.core.node.StateLoader
import net.corda.core.node.services.*
import net.corda.core.schemas.MappedSchema
import net.corda.core.serialization.SerializeAsToken
import net.corda.core.serialization.SingletonSerializeAsToken
import net.corda.core.transactions.SignedTransaction
import net.corda.node.VersionInfo
import net.corda.node.internal.StateLoaderImpl
import net.corda.node.internal.cordapp.CordappLoader
import net.corda.node.services.api.StateMachineRecordedTransactionMappingStorage
import net.corda.node.services.api.WritableTransactionStorage
import net.corda.node.services.identity.InMemoryIdentityService
import net.corda.node.services.keys.freshCertificate
import net.corda.node.services.keys.getSigner
import net.corda.node.services.persistence.HibernateConfiguration
import net.corda.node.services.persistence.InMemoryStateMachineRecordedTransactionMappingStorage
import net.corda.node.services.schema.HibernateObserver
import net.corda.node.services.schema.NodeSchemaService
import net.corda.node.services.transactions.InMemoryTransactionVerifierService
import net.corda.node.services.vault.NodeVaultService
import net.corda.node.services.vault.VaultServiceInternal
import net.corda.node.utilities.CordaPersistence
import net.corda.node.utilities.configureDatabase
import net.corda.testing.*
import org.bouncycastle.operator.ContentSigner
import rx.Observable
import rx.subjects.PublishSubject
import java.security.KeyPair
import java.security.PrivateKey
import java.security.PublicKey
import java.sql.Connection
import java.time.Clock
import java.util.*

/**
 * A singleton utility that only provides a mock identity, key and storage service. However, this is sufficient for
 * building chains of transactions and verifying them. It isn't sufficient for testing flows however.
 */
open class MockServices(
<<<<<<< HEAD
        cordappPackages: List<String> = emptyList(),
        vararg val keys: KeyPair,
        override val validatedTransactions: WritableTransactionStorage = MockTransactionStorage(),
        protected val stateLoader: StateLoaderImpl = StateLoaderImpl(validatedTransactions)
=======
        cordappPackages: List<String>,
        override val validatedTransactions: WritableTransactionStorage,
        protected val stateLoader: StateLoaderImpl = StateLoaderImpl(validatedTransactions),
        vararg val keys: KeyPair
>>>>>>> 3edfb096
) : ServiceHub, StateLoader by stateLoader {
    companion object {

        @JvmStatic
        val MOCK_VERSION_INFO = VersionInfo(1, "Mock release", "Mock revision", "Mock Vendor")

        /**
         * Make properties appropriate for creating a DataSource for unit tests.
         *
         * @param nodeName Reflects the "instance" of the in-memory database.  Defaults to a random string.
         */
        // TODO: Can we use an X509 principal generator here?
        @JvmStatic
        fun makeTestDataSourceProperties(nodeName: String = SecureHash.randomSHA256().toString()): Properties {
            val props = Properties()
            props.setProperty("dataSourceClassName", "org.h2.jdbcx.JdbcDataSource")
            props.setProperty("dataSource.url", "jdbc:h2:mem:${nodeName}_persistence;LOCK_TIMEOUT=10000;DB_CLOSE_ON_EXIT=FALSE")
            props.setProperty("dataSource.user", "sa")
            props.setProperty("dataSource.password", "")
            return props
        }

        /**
         * Make properties appropriate for creating a Database for unit tests.
         *
         * @param key (optional) key of a database property to be set.
         * @param value (optional) value of a database property to be set.
         */
        @JvmStatic
        fun makeTestDatabaseProperties(key: String? = null, value: String? = null): Properties {
            val props = Properties()
            props.setProperty("transactionIsolationLevel", "repeatableRead") //for other possible values see net.corda.node.utilities.CordaPeristence.parserTransactionIsolationLevel(String)
            if (key != null) { props.setProperty(key, value) }
            return props
        }

        /**
         * Creates an instance of [InMemoryIdentityService] with [MOCK_IDENTITIES].
         */
        @JvmStatic
        fun makeTestIdentityService() = InMemoryIdentityService(MOCK_IDENTITIES, trustRoot = DEV_TRUST_ROOT)

        /**
         * Makes database and mock services appropriate for unit tests.
         *
         * @param customSchemas a set of schemas being used by [NodeSchemaService]
         * @param keys a lis of [KeyPair] instances to be used by [MockServices]. Defualts to [MEGA_CORP_KEY]
         * @param createIdentityService a lambda function returning an instance of [IdentityService]. Defauts to [InMemoryIdentityService].
         *
         * @return a pair where the first element is the instance of [CordaPersistence] and the second is [MockServices].
         */
        @JvmStatic
        fun makeTestDatabaseAndMockServices(customSchemas: Set<MappedSchema> = emptySet(),
                                            keys: List<KeyPair> = listOf(MEGA_CORP_KEY),
                                            createIdentityService: () -> IdentityService = { makeTestIdentityService() },
                                            cordappPackages: List<String> = emptyList()): Pair<CordaPersistence, MockServices> {
            val dataSourceProps = makeTestDataSourceProperties()
            val databaseProperties = makeTestDatabaseProperties()
            val identityServiceRef: IdentityService by lazy { createIdentityService() }
            val database = configureDatabase(dataSourceProps, databaseProperties, NodeSchemaService(customSchemas), { identityServiceRef })
            val mockService = database.transaction {
                object : MockServices(cordappPackages, *(keys.toTypedArray())) {
                    override val identityService: IdentityService = database.transaction { identityServiceRef }
                    override val vaultService = makeVaultService(database.hibernateConfig)

                    override fun recordTransactions(notifyVault: Boolean, txs: Iterable<SignedTransaction>) {
                        for (stx in txs) {
                            validatedTransactions.addTransaction(stx)
                        }
                        // Refactored to use notifyAll() as we have no other unit test for that method with multiple transactions.
                        vaultService.notifyAll(txs.map { it.tx })
                    }

                    override fun jdbcSession(): Connection = database.createSession()
                }
            }
            return Pair(database, mockService)
        }
    }

    constructor(cordappPackages: List<String>, vararg keys: KeyPair) : this(cordappPackages, MockTransactionStorage(), keys = *keys)
    constructor(vararg keys: KeyPair) : this(emptyList(), *keys)
<<<<<<< HEAD

=======
>>>>>>> 3edfb096
    constructor() : this(generateKeyPair())

    val key: KeyPair get() = keys.first()

    override fun recordTransactions(notifyVault: Boolean, txs: Iterable<SignedTransaction>) {
        txs.forEach {
            stateMachineRecordedTransactionMapping.addMapping(StateMachineRunId.createRandom(), it.id)
        }
        for (stx in txs) {
            validatedTransactions.addTransaction(stx)
        }
    }

    final override val attachments = MockAttachmentStorage()
    val stateMachineRecordedTransactionMapping: StateMachineRecordedTransactionMappingStorage = MockStateMachineRecordedTransactionMappingStorage()
    override val identityService: IdentityService = InMemoryIdentityService(MOCK_IDENTITIES, trustRoot = DEV_TRUST_ROOT)
    override val keyManagementService: KeyManagementService by lazy { MockKeyManagementService(identityService, *keys) }

    override val vaultService: VaultService get() = throw UnsupportedOperationException()
    override val contractUpgradeService: ContractUpgradeService get() = throw UnsupportedOperationException()
    override val networkMapCache: NetworkMapCache get() = throw UnsupportedOperationException()
    override val clock: Clock get() = Clock.systemUTC()
    override val myInfo: NodeInfo get() {
        val identity = getTestPartyAndCertificate(MEGA_CORP.name, key.public)
        return NodeInfo(emptyList(), listOf(identity), 1,  serial = 1L)
    }
    override val transactionVerifierService: TransactionVerifierService get() = InMemoryTransactionVerifierService(2)
    val mockCordappProvider: MockCordappProvider = MockCordappProvider(CordappLoader.createWithTestPackages(cordappPackages + CordappLoader.testPackages)).start(attachments) as MockCordappProvider
    override val cordappProvider: CordappProvider = mockCordappProvider

    lateinit var hibernatePersister: HibernateObserver

<<<<<<< HEAD
    fun makeVaultService(hibernateConfig: HibernateConfiguration = HibernateConfiguration(NodeSchemaService(), makeTestDatabaseProperties(), { identityService })): NodeVaultService {
=======
    fun makeVaultService(hibernateConfig: HibernateConfiguration = HibernateConfiguration( { NodeSchemaService() }, makeTestDatabaseProperties(), { identityService })): VaultServiceInternal {
>>>>>>> 3edfb096
        val vaultService = NodeVaultService(Clock.systemUTC(), keyManagementService, stateLoader, hibernateConfig)
        hibernatePersister = HibernateObserver(vaultService.rawUpdates, hibernateConfig)
        return vaultService
    }

    override fun <T : SerializeAsToken> cordaService(type: Class<T>): T = throw IllegalArgumentException("${type.name} not found")

    override fun jdbcSession(): Connection = throw UnsupportedOperationException()
}

class MockKeyManagementService(val identityService: IdentityService,
                               vararg initialKeys: KeyPair) : SingletonSerializeAsToken(), KeyManagementService {
    private val keyStore: MutableMap<PublicKey, PrivateKey> = initialKeys.associateByTo(HashMap(), { it.public }, { it.private })

    override val keys: Set<PublicKey> get() = keyStore.keys

    val nextKeys = LinkedList<KeyPair>()

    override fun freshKey(): PublicKey {
        val k = nextKeys.poll() ?: generateKeyPair()
        keyStore[k.public] = k.private
        return k.public
    }

    override fun filterMyKeys(candidateKeys: Iterable<PublicKey>): Iterable<PublicKey> = candidateKeys.filter { it in this.keys }

    override fun freshKeyAndCert(identity: PartyAndCertificate, revocationEnabled: Boolean): PartyAndCertificate {
        return freshCertificate(identityService, freshKey(), identity, getSigner(identity.owningKey), revocationEnabled)
    }

    private fun getSigner(publicKey: PublicKey): ContentSigner = getSigner(getSigningKeyPair(publicKey))

    private fun getSigningKeyPair(publicKey: PublicKey): KeyPair {
        val pk = publicKey.keys.first { keyStore.containsKey(it) }
        return KeyPair(pk, keyStore[pk]!!)
    }

    override fun sign(bytes: ByteArray, publicKey: PublicKey): DigitalSignature.WithKey {
        val keyPair = getSigningKeyPair(publicKey)
        return keyPair.sign(bytes)
    }

    override fun sign(signableData: SignableData, publicKey: PublicKey): TransactionSignature {
        val keyPair = getSigningKeyPair(publicKey)
        return keyPair.sign(signableData)
    }
}

class MockStateMachineRecordedTransactionMappingStorage(
        val storage: StateMachineRecordedTransactionMappingStorage = InMemoryStateMachineRecordedTransactionMappingStorage()
) : StateMachineRecordedTransactionMappingStorage by storage

open class MockTransactionStorage : WritableTransactionStorage, SingletonSerializeAsToken() {
    override fun track(): DataFeed<List<SignedTransaction>, SignedTransaction> {
        return DataFeed(txns.values.toList(), _updatesPublisher)
    }

    private val txns = HashMap<SecureHash, SignedTransaction>()

    private val _updatesPublisher = PublishSubject.create<SignedTransaction>()

    override val updates: Observable<SignedTransaction>
        get() = _updatesPublisher

    private fun notify(transaction: SignedTransaction) = _updatesPublisher.onNext(transaction)

    override fun addTransaction(transaction: SignedTransaction): Boolean {
        val recorded = txns.putIfAbsent(transaction.id, transaction) == null
        if (recorded) {
            notify(transaction)
        }
        return recorded
    }

    override fun getTransaction(id: SecureHash): SignedTransaction? = txns[id]
}<|MERGE_RESOLUTION|>--- conflicted
+++ resolved
@@ -46,17 +46,10 @@
  * building chains of transactions and verifying them. It isn't sufficient for testing flows however.
  */
 open class MockServices(
-<<<<<<< HEAD
-        cordappPackages: List<String> = emptyList(),
-        vararg val keys: KeyPair,
-        override val validatedTransactions: WritableTransactionStorage = MockTransactionStorage(),
-        protected val stateLoader: StateLoaderImpl = StateLoaderImpl(validatedTransactions)
-=======
         cordappPackages: List<String>,
         override val validatedTransactions: WritableTransactionStorage,
         protected val stateLoader: StateLoaderImpl = StateLoaderImpl(validatedTransactions),
         vararg val keys: KeyPair
->>>>>>> 3edfb096
 ) : ServiceHub, StateLoader by stateLoader {
     companion object {
 
@@ -139,10 +132,6 @@
 
     constructor(cordappPackages: List<String>, vararg keys: KeyPair) : this(cordappPackages, MockTransactionStorage(), keys = *keys)
     constructor(vararg keys: KeyPair) : this(emptyList(), *keys)
-<<<<<<< HEAD
-
-=======
->>>>>>> 3edfb096
     constructor() : this(generateKeyPair())
 
     val key: KeyPair get() = keys.first()
@@ -175,11 +164,7 @@
 
     lateinit var hibernatePersister: HibernateObserver
 
-<<<<<<< HEAD
-    fun makeVaultService(hibernateConfig: HibernateConfiguration = HibernateConfiguration(NodeSchemaService(), makeTestDatabaseProperties(), { identityService })): NodeVaultService {
-=======
-    fun makeVaultService(hibernateConfig: HibernateConfiguration = HibernateConfiguration( { NodeSchemaService() }, makeTestDatabaseProperties(), { identityService })): VaultServiceInternal {
->>>>>>> 3edfb096
+    fun makeVaultService(hibernateConfig: HibernateConfiguration = HibernateConfiguration(NodeSchemaService(), makeTestDatabaseProperties(), { identityService })): VaultServiceInternal {
         val vaultService = NodeVaultService(Clock.systemUTC(), keyManagementService, stateLoader, hibernateConfig)
         hibernatePersister = HibernateObserver(vaultService.rawUpdates, hibernateConfig)
         return vaultService

--- conflicted
+++ resolved
@@ -163,13 +163,8 @@
 
     lateinit var hibernatePersister: HibernateObserver
 
-<<<<<<< HEAD
-    fun makeVaultService(hibernateConfig: HibernateConfiguration = HibernateConfiguration(NodeSchemaService(), makeTestDatabaseProperties(), { identityService })): VaultService {
-        val vaultService = NodeVaultService(this, hibernateConfig)
-=======
-    fun makeVaultService(hibernateConfig: HibernateConfiguration = HibernateConfiguration( { NodeSchemaService() }, makeTestDatabaseProperties(), { identityService })): NodeVaultService {
+    fun makeVaultService(hibernateConfig: HibernateConfiguration = HibernateConfiguration(NodeSchemaService(), makeTestDatabaseProperties(), { identityService })): NodeVaultService {
         val vaultService = NodeVaultService(Clock.systemUTC(), keyManagementService, stateLoader, hibernateConfig)
->>>>>>> b0ea05ee
         hibernatePersister = HibernateObserver(vaultService.rawUpdates, hibernateConfig)
         return vaultService
     }

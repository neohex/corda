package net.corda.testing.node

import com.google.common.jimfs.Configuration.unix
import com.google.common.jimfs.Jimfs
import com.nhaarman.mockito_kotlin.whenever
import net.corda.core.crypto.entropyToKeyPair
import net.corda.core.crypto.random63BitValue
import net.corda.core.identity.CordaX500Name
import net.corda.core.identity.Party
import net.corda.core.identity.PartyAndCertificate
import net.corda.core.internal.cert
import net.corda.core.internal.concurrent.doneFuture
import net.corda.core.internal.createDirectories
import net.corda.core.internal.createDirectory
import net.corda.core.internal.uncheckedCast
import net.corda.core.messaging.MessageRecipients
import net.corda.core.messaging.RPCOps
import net.corda.core.messaging.SingleMessageRecipient
import net.corda.core.node.services.IdentityService
import net.corda.core.node.services.KeyManagementService
<<<<<<< HEAD
=======
import net.corda.core.node.services.NetworkMapCache
>>>>>>> a42ce0b5
import net.corda.core.schemas.MappedSchema
import net.corda.core.serialization.SerializationWhitelist
import net.corda.core.utilities.NetworkHostAndPort
import net.corda.core.utilities.getOrThrow
import net.corda.core.utilities.loggerFor
import net.corda.finance.utils.WorldMapLocation
import net.corda.node.internal.AbstractNode
import net.corda.node.internal.StartedNode
import net.corda.node.internal.cordapp.CordappLoader
import net.corda.node.services.api.NetworkMapCacheInternal
import net.corda.node.services.api.SchemaService
import net.corda.nodeapi.internal.ServiceInfo
import net.corda.node.services.config.BFTSMaRtConfiguration
import net.corda.node.services.config.NodeConfiguration
import net.corda.node.services.config.NotaryConfig
import net.corda.node.services.identity.PersistentIdentityService
import net.corda.node.services.keys.E2ETestKeyManagementService
import net.corda.node.services.messaging.MessagingService
import net.corda.node.services.network.InMemoryNetworkMapService
import net.corda.node.services.network.NetworkMapService
import net.corda.node.services.transactions.BFTNonValidatingNotaryService
import net.corda.node.services.transactions.BFTSMaRt
import net.corda.node.services.transactions.InMemoryTransactionVerifierService
import net.corda.node.utilities.AffinityExecutor
import net.corda.node.utilities.AffinityExecutor.ServiceAffinityExecutor
import net.corda.node.utilities.CertificateAndKeyPair
import net.corda.testing.DUMMY_KEY_1
import net.corda.testing.initialiseTestSerialization
import net.corda.testing.node.MockServices.Companion.MOCK_VERSION_INFO
import net.corda.testing.node.MockServices.Companion.makeTestDataSourceProperties
import net.corda.testing.resetTestSerialization
import net.corda.testing.testNodeConfiguration
import org.apache.activemq.artemis.utils.ReusableLatch
import org.slf4j.Logger
import java.io.Closeable
import java.math.BigInteger
import java.nio.file.Path
import java.security.KeyPair
import java.security.PublicKey
import java.security.cert.X509Certificate
import java.util.concurrent.TimeUnit
import java.util.concurrent.atomic.AtomicInteger

fun StartedNode<MockNetwork.MockNode>.pumpReceive(block: Boolean = false): InMemoryMessagingNetwork.MessageTransfer? {
    return (network as InMemoryMessagingNetwork.InMemoryMessaging).pumpReceive(block)
}

/**
 * A mock node brings up a suite of in-memory services in a fast manner suitable for unit testing.
 * Components that do IO are either swapped out for mocks, or pointed to a [Jimfs] in memory filesystem or an in
 * memory H2 database instance.
 *
 * Mock network nodes require manual pumping by default: they will not run asynchronous. This means that
 * for message exchanges to take place (and associated handlers to run), you must call the [runNetwork]
 * method.
 *
 * You can get a printout of every message sent by using code like:
 *
 *    LogHelper.setLevel("+messages")
 */
class MockNetwork(private val networkSendManuallyPumped: Boolean = false,
                  private val threadPerNode: Boolean = false,
                  servicePeerAllocationStrategy: InMemoryMessagingNetwork.ServicePeerAllocationStrategy =
                  InMemoryMessagingNetwork.ServicePeerAllocationStrategy.Random(),
                  private val defaultFactory: Factory<*> = MockNetwork.DefaultFactory,
                  private val initialiseSerialization: Boolean = true,
                  private val cordappPackages: List<String> = emptyList()) : Closeable {
    companion object {
        // TODO In future PR we're removing the concept of network map node so the details of this mock are not important.
        val MOCK_NET_MAP = Party(CordaX500Name(organisation = "Mock Network Map", locality = "Madrid", country = "ES"), DUMMY_KEY_1.public)
    }
    var nextNodeId = 0
        private set
    private val filesystem = Jimfs.newFileSystem(unix())
    private val busyLatch = ReusableLatch()
    val messagingNetwork = InMemoryMessagingNetwork(networkSendManuallyPumped, servicePeerAllocationStrategy, busyLatch)
    // A unique identifier for this network to segregate databases with the same nodeID but different networks.
    private val networkId = random63BitValue()
    private val _nodes = mutableListOf<MockNode>()
    /** A read only view of the current set of executing nodes. */
    val nodes: List<MockNode> get() = _nodes

    private var _networkMapNode: StartedNode<MockNode>? = null
    val networkMapNode: StartedNode<MockNode> get() = _networkMapNode ?: startNetworkMapNode()

    init {
        if (initialiseSerialization) initialiseTestSerialization()
        filesystem.getPath("/nodes").createDirectory()
    }

    /** Allows customisation of how nodes are created. */
    interface Factory<out N : MockNode> {
        /**
         * @param notaryIdentity is an additional override to use in place of the node's default notary service,
         * main usage is for when the node is part of a notary cluster.
         * @param entropyRoot the initial entropy value to use when generating keys. Defaults to an (insecure) random value,
         * but can be overriden to cause nodes to have stable or colliding identity/service keys.
         */
        fun create(config: NodeConfiguration, network: MockNetwork, networkMapAddr: SingleMessageRecipient?,
<<<<<<< HEAD
                   advertisedServices: Set<ServiceInfo>, id: Int, notaryIdentity: Pair<ServiceInfo, KeyPair>?,
                   entropyRoot: BigInteger, customSchemas: Set<MappedSchema>): N
=======
                   id: Int, notaryIdentity: Pair<ServiceInfo, KeyPair>?, entropyRoot: BigInteger, customSchemas: Set<MappedSchema>): N
>>>>>>> a42ce0b5
    }

    object DefaultFactory : Factory<MockNode> {
        override fun create(config: NodeConfiguration, network: MockNetwork, networkMapAddr: SingleMessageRecipient?,
<<<<<<< HEAD
                            advertisedServices: Set<ServiceInfo>, id: Int, notaryIdentity: Pair<ServiceInfo, KeyPair>?,
                            entropyRoot: BigInteger, customSchemas: Set<MappedSchema>): MockNode {
            return MockNode(config, network, networkMapAddr, advertisedServices, id, notaryIdentity, entropyRoot, customSchemas)
=======
                            id: Int, notaryIdentity: Pair<ServiceInfo, KeyPair>?, entropyRoot: BigInteger, customSchemas: Set<MappedSchema>): MockNode {
            return MockNode(config, network, networkMapAddr, id, notaryIdentity, entropyRoot, customSchemas)
>>>>>>> a42ce0b5
        }
    }

    /**
     * Because this executor is shared, we need to be careful about nodes shutting it down.
     */
    private val sharedUserCount = AtomicInteger(0)
    private val sharedServerThread = object : ServiceAffinityExecutor("Mock network", 1) {
        override fun shutdown() {
            // We don't actually allow the shutdown of the network-wide shared thread pool until all references to
            // it have been shutdown.
            if (sharedUserCount.decrementAndGet() == 0) {
                super.shutdown()
            }
        }

        override fun awaitTermination(timeout: Long, unit: TimeUnit): Boolean {
            if (!isShutdown) {
                flush()
                return true
            } else {
                return super.awaitTermination(timeout, unit)
            }
        }
    }

    /**
     * @param notaryIdentity is an additional override to use in place of the node's default notary service,
     * main usage is for when the node is part of a notary cluster.
     * @param entropyRoot the initial entropy value to use when generating keys. Defaults to an (insecure) random value,
     * but can be overriden to cause nodes to have stable or colliding identity/service keys.
     */
    open class MockNode(config: NodeConfiguration,
                        val mockNet: MockNetwork,
                        override val networkMapAddress: SingleMessageRecipient?,
                        val id: Int,
                        internal val notaryIdentity: Pair<ServiceInfo, KeyPair>?,
                        val entropyRoot: BigInteger = BigInteger.valueOf(random63BitValue()),
                        private val customSchemas: Set<MappedSchema>) :
<<<<<<< HEAD
            AbstractNode(config, advertisedServices, TestClock(), MOCK_VERSION_INFO, CordappLoader.createDefaultWithTestPackages(config, mockNet.cordappPackages), mockNet.busyLatch) {
=======
            AbstractNode(config, TestClock(), MOCK_VERSION_INFO, mockNet.busyLatch) {
>>>>>>> a42ce0b5
        var counter = entropyRoot
        override val log: Logger = loggerFor<MockNode>()
        override val serverThread: AffinityExecutor =
                if (mockNet.threadPerNode)
                    ServiceAffinityExecutor("Mock node $id thread", 1)
                else {
                    mockNet.sharedUserCount.incrementAndGet()
                    mockNet.sharedServerThread
                }
        override val started: StartedNode<MockNode>? get() = uncheckedCast(super.started)
        override fun customSchemas() = super.customSchemas() + customSchemas
        override fun start(): StartedNode<MockNode> = uncheckedCast(super.start())

        // We only need to override the messaging service here, as currently everything that hits disk does so
        // through the java.nio API which we are already mocking via Jimfs.
        override fun makeMessagingService(legalIdentity: PartyAndCertificate): MessagingService {
            require(id >= 0) { "Node ID must be zero or positive, was passed: " + id }
            return mockNet.messagingNetwork.createNodeWithID(
                    !mockNet.threadPerNode,
                    id,
                    serverThread,
                    getNotaryIdentity(),
                    myLegalName,
                    database)
                    .start()
                    .getOrThrow()
        }

        override fun makeIdentityService(trustRoot: X509Certificate,
                                         clientCa: CertificateAndKeyPair?,
                                         legalIdentity: PartyAndCertificate): IdentityService {
            val caCertificates: Array<X509Certificate> = listOf(legalIdentity.certificate, clientCa?.certificate?.cert)
                    .filterNotNull()
                    .toTypedArray()
            return PersistentIdentityService(info.legalIdentitiesAndCerts, trustRoot = trustRoot, caCertificates = *caCertificates)
        }

        override fun makeKeyManagementService(identityService: IdentityService): KeyManagementService {
            return E2ETestKeyManagementService(identityService, partyKeys + (notaryIdentity?.let { setOf(it.second) } ?: emptySet()))
        }

        override fun startMessagingService(rpcOps: RPCOps) {
            // Nothing to do
        }

        override fun makeNetworkMapService(network: MessagingService, networkMapCache: NetworkMapCacheInternal): NetworkMapService {
            return InMemoryNetworkMapService(network, networkMapCache, 1)
        }

        // This is not thread safe, but node construction is done on a single thread, so that should always be fine
        override fun generateKeyPair(): KeyPair {
            counter = counter.add(BigInteger.ONE)
            return entropyToKeyPair(counter)
        }

        // It's OK to not have a network map service in the mock network.
        override fun noNetworkMapConfigured() = doneFuture(Unit)

        // There is no need to slow down the unit tests by initialising CityDatabase
        open fun findMyLocation(): WorldMapLocation? = null // It's left only for NetworkVisualiserSimulation

        override fun makeTransactionVerifierService() = InMemoryTransactionVerifierService(1)

        override fun myAddresses() = emptyList<NetworkHostAndPort>()

        // Allow unit tests to modify the serialization whitelist list before the node start,
        // so they don't have to ServiceLoad test whitelists into all unit tests.
        val testSerializationWhitelists by lazy { super.serializationWhitelists.toMutableList() }
        override val serializationWhitelists: List<SerializationWhitelist>
            get() = testSerializationWhitelists

        // This does not indirect through the NodeInfo object so it can be called before the node is started.
        // It is used from the network visualiser tool.
        @Suppress("unused")
        val place: WorldMapLocation
            get() = findMyLocation()!!

        private var dbCloser: (() -> Any?)? = null
        override fun <T> initialiseDatabasePersistence(schemaService: SchemaService, insideTransaction: () -> T) = super.initialiseDatabasePersistence(schemaService) {
            dbCloser = database::close
            insideTransaction()
        }

        fun disableDBCloseOnStop() {
            runOnStop.remove(dbCloser)
        }

        fun manuallyCloseDB() {
            dbCloser?.invoke()
            dbCloser = null
        }

        // You can change this from zero if you have custom [FlowLogic] that park themselves.  e.g. [StateMachineManagerTests]
        var acceptableLiveFiberCountOnStop: Int = 0

        override fun acceptableLiveFiberCountOnStop(): Int = acceptableLiveFiberCountOnStop

        override fun makeBFTCluster(notaryKey: PublicKey, bftSMaRtConfig: BFTSMaRtConfiguration): BFTSMaRt.Cluster {
            return object : BFTSMaRt.Cluster {
                override fun waitUntilAllReplicasHaveInitialized() {
                    val clusterNodes = mockNet.nodes.filter { notaryKey in it.started!!.info.legalIdentities.map { it.owningKey } }
                    if (clusterNodes.size != bftSMaRtConfig.clusterAddresses.size) {
                        throw IllegalStateException("Unable to enumerate all nodes in BFT cluster.")
                    }
                    clusterNodes.forEach {
                        val notaryService = it.started!!.smm.findServices { it is BFTNonValidatingNotaryService }.single() as BFTNonValidatingNotaryService
                        notaryService.waitUntilReplicaHasInitialized()
                    }
                }
            }
        }

        /**
         * Makes sure that the [MockNode] is correctly registered on the [MockNetwork]
         * Please note that [MockNetwork.runNetwork] should be invoked to ensure that all the pending registration requests
         * were duly processed
         */
        fun ensureRegistered() {
            _nodeReadyFuture.getOrThrow()
        }
    }

    fun <N : MockNode> startNetworkMapNode(nodeFactory: Factory<N>? = null): StartedNode<N> {
        check(_networkMapNode == null) { "Trying to start more than one network map node" }
        return uncheckedCast(createNodeImpl(networkMapAddress = null,
                forcedID = null,
                nodeFactory = nodeFactory ?: defaultFactory,
                legalName = MOCK_NET_MAP.name,
                notaryIdentity = null,
                entropyRoot = BigInteger.valueOf(random63BitValue()),
                configOverrides = {},
                start = true,
                customSchemas = emptySet()
        ).started!!.apply {
            _networkMapNode = this
        })
    }

    fun createUnstartedNode(forcedID: Int? = null,
                            legalName: CordaX500Name? = null, notaryIdentity: Pair<ServiceInfo, KeyPair>? = null,
                            entropyRoot: BigInteger = BigInteger.valueOf(random63BitValue()),
                            configOverrides: (NodeConfiguration) -> Any? = {}): MockNode {
        return createUnstartedNode(forcedID, defaultFactory, legalName, notaryIdentity, entropyRoot, configOverrides = configOverrides)
    }

    fun <N : MockNode> createUnstartedNode(forcedID: Int? = null, nodeFactory: Factory<N>,
                                           legalName: CordaX500Name? = null, notaryIdentity: Pair<ServiceInfo, KeyPair>? = null,
                                           entropyRoot: BigInteger = BigInteger.valueOf(random63BitValue()),
<<<<<<< HEAD
                                           vararg advertisedServices: ServiceInfo,
                                           configOverrides: (NodeConfiguration) -> Any? = {},
                                           customSchemas: Set<MappedSchema> = emptySet()): N {
        val networkMapAddress = networkMapNode.network.myAddress
        return createNodeImpl(networkMapAddress, forcedID, nodeFactory, false, legalName, notaryIdentity, entropyRoot, advertisedServices, configOverrides, customSchemas)
=======
                                           configOverrides: (NodeConfiguration) -> Any? = {},
                                           customSchemas: Set<MappedSchema> = emptySet()): N {
        val networkMapAddress = networkMapNode.network.myAddress
        return createNodeImpl(networkMapAddress, forcedID, nodeFactory, false, legalName, notaryIdentity, entropyRoot, configOverrides, customSchemas)
>>>>>>> a42ce0b5
    }

    /**
     * Returns a node, optionally created by the passed factory method.
     * @param notaryIdentity a set of service entries to use in place of the node's default service entries,
     * for example where a node's service is part of a cluster.
     * @param entropyRoot the initial entropy value to use when generating keys. Defaults to an (insecure) random value,
     * but can be overridden to cause nodes to have stable or colliding identity/service keys.
     * @param configOverrides add/override behaviour of the [NodeConfiguration] mock object.
     */
    fun createNode(forcedID: Int? = null,
                   legalName: CordaX500Name? = null, notaryIdentity: Pair<ServiceInfo, KeyPair>? = null,
                   entropyRoot: BigInteger = BigInteger.valueOf(random63BitValue()),
<<<<<<< HEAD
                   vararg advertisedServices: ServiceInfo,
                   configOverrides: (NodeConfiguration) -> Any? = {},
                   customSchemas: Set<MappedSchema> = emptySet()): StartedNode<MockNode> {
        return createNode(forcedID, defaultFactory, legalName, notaryIdentity, entropyRoot, *advertisedServices, configOverrides = configOverrides, customSchemas = customSchemas)
=======
                   configOverrides: (NodeConfiguration) -> Any? = {},
                   customSchemas: Set<MappedSchema> = emptySet()): StartedNode<MockNode> {
        return createNode(forcedID, defaultFactory, legalName, notaryIdentity, entropyRoot, configOverrides = configOverrides, customSchemas = customSchemas)
>>>>>>> a42ce0b5
    }

    /** Like the other [createNode] but takes a [Factory] and propagates its [MockNode] subtype. */
    fun <N : MockNode> createNode(forcedID: Int? = null, nodeFactory: Factory<N>,
                                  legalName: CordaX500Name? = null, notaryIdentity: Pair<ServiceInfo, KeyPair>? = null,
                                  entropyRoot: BigInteger = BigInteger.valueOf(random63BitValue()),
<<<<<<< HEAD
                                  vararg advertisedServices: ServiceInfo,
                                  configOverrides: (NodeConfiguration) -> Any? = {},
                                  customSchemas: Set<MappedSchema> = emptySet()): StartedNode<N> {
        val networkMapAddress = networkMapNode.network.myAddress
        return uncheckedCast(createNodeImpl(networkMapAddress, forcedID, nodeFactory, true, legalName, notaryIdentity, entropyRoot, advertisedServices, configOverrides, customSchemas).started)!!
=======
                                  configOverrides: (NodeConfiguration) -> Any? = {},
                                  customSchemas: Set<MappedSchema> = emptySet()): StartedNode<N> {
        val networkMapAddress = networkMapNode.network.myAddress
        return uncheckedCast(createNodeImpl(networkMapAddress, forcedID, nodeFactory, true, legalName, notaryIdentity, entropyRoot, configOverrides, customSchemas).started)!!
>>>>>>> a42ce0b5
    }

    private fun <N : MockNode> createNodeImpl(networkMapAddress: SingleMessageRecipient?, forcedID: Int?, nodeFactory: Factory<N>,
                                              start: Boolean, legalName: CordaX500Name?, notaryIdentity: Pair<ServiceInfo, KeyPair>?,
                                              entropyRoot: BigInteger,
<<<<<<< HEAD
                                              advertisedServices: Array<out ServiceInfo>,
=======
>>>>>>> a42ce0b5
                                              configOverrides: (NodeConfiguration) -> Any?,
                                              customSchemas: Set<MappedSchema>): N {
        val id = forcedID ?: nextNodeId++
        val config = testNodeConfiguration(
                baseDirectory = baseDirectory(id).createDirectories(),
                myLegalName = legalName ?: CordaX500Name("Mock Company $id", "London", "GB")).also {
            whenever(it.dataSourceProperties).thenReturn(makeTestDataSourceProperties("node_${id}_net_$networkId"))
            configOverrides(it)
        }
<<<<<<< HEAD
        return nodeFactory.create(config, this, networkMapAddress, advertisedServices.toSet(), id, notaryIdentity, entropyRoot, customSchemas).apply {
=======
        return nodeFactory.create(config, this, networkMapAddress, id, notaryIdentity, entropyRoot, customSchemas).apply {
>>>>>>> a42ce0b5
            if (start) {
                start()
                if (threadPerNode && networkMapAddress != null) nodeReadyFuture.getOrThrow() // XXX: What about manually-started nodes?
            }
            _nodes.add(this)
        }
    }

    fun baseDirectory(nodeId: Int): Path = filesystem.getPath("/nodes/$nodeId")

    /**
     * Asks every node in order to process any queued up inbound messages. This may in turn result in nodes
     * sending more messages to each other, thus, a typical usage is to call runNetwork with the [rounds]
     * parameter set to -1 (the default) which simply runs as many rounds as necessary to result in network
     * stability (no nodes sent any messages in the last round).
     */
    @JvmOverloads
    fun runNetwork(rounds: Int = -1) {
        check(!networkSendManuallyPumped)
        fun pumpAll() = messagingNetwork.endpoints.map { it.pumpReceive(false) }

        if (rounds == -1) {
            while (pumpAll().any { it != null }) {
            }
        } else {
            repeat(rounds) {
                pumpAll()
            }
        }
    }

    @JvmOverloads
    fun createNotaryNode(legalName: CordaX500Name? = null, validating: Boolean = true): StartedNode<MockNode> {
        return createNode(legalName = legalName, configOverrides = {
            whenever(it.notary).thenReturn(NotaryConfig(validating))
        })
    }

    fun <N : MockNode> createNotaryNode(legalName: CordaX500Name? = null,
                                        validating: Boolean = true,
                                        nodeFactory: Factory<N>): StartedNode<N> {
        return createNode(legalName = legalName, nodeFactory = nodeFactory, configOverrides = {
            whenever(it.notary).thenReturn(NotaryConfig(validating))
        })
    }

    @JvmOverloads
    fun createPartyNode(legalName: CordaX500Name? = null,
                        notaryIdentity: Pair<ServiceInfo, KeyPair>? = null,
                        customSchemas: Set<MappedSchema> = emptySet()): StartedNode<MockNode> {
        return createNode(legalName = legalName, notaryIdentity = notaryIdentity, customSchemas = customSchemas)
    }

    @Suppress("unused") // This is used from the network visualiser tool.
    fun addressToNode(msgRecipient: MessageRecipients): MockNode {
        return when (msgRecipient) {
            is SingleMessageRecipient -> nodes.single { it.started!!.network.myAddress == msgRecipient }
            is InMemoryMessagingNetwork.ServiceHandle -> {
                nodes.firstOrNull { it.started!!.info.isLegalIdentity(msgRecipient.party) }
                        ?: throw IllegalArgumentException("Couldn't find node advertising service with owning party name: ${msgRecipient.party.name} ")
            }
            else -> throw IllegalArgumentException("Method not implemented for different type of message recipients")
        }
    }

    fun startNodes() {
        require(nodes.isNotEmpty())
        nodes.forEach { it.started ?: it.start() }
    }

    fun stopNodes() {
        nodes.forEach { it.started?.dispose() }
        if (initialiseSerialization) resetTestSerialization()
    }

    // Test method to block until all scheduled activity, active flows
    // and network activity has ceased.
    fun waitQuiescent() {
        busyLatch.await()
    }

    override fun close() {
        stopNodes()
    }
}

fun network(nodesCount: Int, action: MockNetwork.(nodes: List<StartedNode<MockNetwork.MockNode>>, notary: StartedNode<MockNetwork.MockNode>) -> Unit) {
    MockNetwork().use {
        it.runNetwork()
        val notary = it.createNotaryNode()
        val nodes = (1..nodesCount).map { _ -> it.createPartyNode() }
        action(it, nodes, notary)
    }
}<|MERGE_RESOLUTION|>--- conflicted
+++ resolved
@@ -18,10 +18,6 @@
 import net.corda.core.messaging.SingleMessageRecipient
 import net.corda.core.node.services.IdentityService
 import net.corda.core.node.services.KeyManagementService
-<<<<<<< HEAD
-=======
-import net.corda.core.node.services.NetworkMapCache
->>>>>>> a42ce0b5
 import net.corda.core.schemas.MappedSchema
 import net.corda.core.serialization.SerializationWhitelist
 import net.corda.core.utilities.NetworkHostAndPort
@@ -121,24 +117,13 @@
          * but can be overriden to cause nodes to have stable or colliding identity/service keys.
          */
         fun create(config: NodeConfiguration, network: MockNetwork, networkMapAddr: SingleMessageRecipient?,
-<<<<<<< HEAD
-                   advertisedServices: Set<ServiceInfo>, id: Int, notaryIdentity: Pair<ServiceInfo, KeyPair>?,
-                   entropyRoot: BigInteger, customSchemas: Set<MappedSchema>): N
-=======
                    id: Int, notaryIdentity: Pair<ServiceInfo, KeyPair>?, entropyRoot: BigInteger, customSchemas: Set<MappedSchema>): N
->>>>>>> a42ce0b5
     }
 
     object DefaultFactory : Factory<MockNode> {
         override fun create(config: NodeConfiguration, network: MockNetwork, networkMapAddr: SingleMessageRecipient?,
-<<<<<<< HEAD
-                            advertisedServices: Set<ServiceInfo>, id: Int, notaryIdentity: Pair<ServiceInfo, KeyPair>?,
-                            entropyRoot: BigInteger, customSchemas: Set<MappedSchema>): MockNode {
-            return MockNode(config, network, networkMapAddr, advertisedServices, id, notaryIdentity, entropyRoot, customSchemas)
-=======
                             id: Int, notaryIdentity: Pair<ServiceInfo, KeyPair>?, entropyRoot: BigInteger, customSchemas: Set<MappedSchema>): MockNode {
             return MockNode(config, network, networkMapAddr, id, notaryIdentity, entropyRoot, customSchemas)
->>>>>>> a42ce0b5
         }
     }
 
@@ -178,11 +163,7 @@
                         internal val notaryIdentity: Pair<ServiceInfo, KeyPair>?,
                         val entropyRoot: BigInteger = BigInteger.valueOf(random63BitValue()),
                         private val customSchemas: Set<MappedSchema>) :
-<<<<<<< HEAD
-            AbstractNode(config, advertisedServices, TestClock(), MOCK_VERSION_INFO, CordappLoader.createDefaultWithTestPackages(config, mockNet.cordappPackages), mockNet.busyLatch) {
-=======
-            AbstractNode(config, TestClock(), MOCK_VERSION_INFO, mockNet.busyLatch) {
->>>>>>> a42ce0b5
+            AbstractNode(config, TestClock(), MOCK_VERSION_INFO, CordappLoader.createDefaultWithTestPackages(config, mockNet.cordappPackages), mockNet.busyLatch) {
         var counter = entropyRoot
         override val log: Logger = loggerFor<MockNode>()
         override val serverThread: AffinityExecutor =
@@ -331,18 +312,10 @@
     fun <N : MockNode> createUnstartedNode(forcedID: Int? = null, nodeFactory: Factory<N>,
                                            legalName: CordaX500Name? = null, notaryIdentity: Pair<ServiceInfo, KeyPair>? = null,
                                            entropyRoot: BigInteger = BigInteger.valueOf(random63BitValue()),
-<<<<<<< HEAD
-                                           vararg advertisedServices: ServiceInfo,
-                                           configOverrides: (NodeConfiguration) -> Any? = {},
-                                           customSchemas: Set<MappedSchema> = emptySet()): N {
-        val networkMapAddress = networkMapNode.network.myAddress
-        return createNodeImpl(networkMapAddress, forcedID, nodeFactory, false, legalName, notaryIdentity, entropyRoot, advertisedServices, configOverrides, customSchemas)
-=======
                                            configOverrides: (NodeConfiguration) -> Any? = {},
                                            customSchemas: Set<MappedSchema> = emptySet()): N {
         val networkMapAddress = networkMapNode.network.myAddress
         return createNodeImpl(networkMapAddress, forcedID, nodeFactory, false, legalName, notaryIdentity, entropyRoot, configOverrides, customSchemas)
->>>>>>> a42ce0b5
     }
 
     /**
@@ -356,43 +329,24 @@
     fun createNode(forcedID: Int? = null,
                    legalName: CordaX500Name? = null, notaryIdentity: Pair<ServiceInfo, KeyPair>? = null,
                    entropyRoot: BigInteger = BigInteger.valueOf(random63BitValue()),
-<<<<<<< HEAD
-                   vararg advertisedServices: ServiceInfo,
-                   configOverrides: (NodeConfiguration) -> Any? = {},
-                   customSchemas: Set<MappedSchema> = emptySet()): StartedNode<MockNode> {
-        return createNode(forcedID, defaultFactory, legalName, notaryIdentity, entropyRoot, *advertisedServices, configOverrides = configOverrides, customSchemas = customSchemas)
-=======
                    configOverrides: (NodeConfiguration) -> Any? = {},
                    customSchemas: Set<MappedSchema> = emptySet()): StartedNode<MockNode> {
         return createNode(forcedID, defaultFactory, legalName, notaryIdentity, entropyRoot, configOverrides = configOverrides, customSchemas = customSchemas)
->>>>>>> a42ce0b5
     }
 
     /** Like the other [createNode] but takes a [Factory] and propagates its [MockNode] subtype. */
     fun <N : MockNode> createNode(forcedID: Int? = null, nodeFactory: Factory<N>,
                                   legalName: CordaX500Name? = null, notaryIdentity: Pair<ServiceInfo, KeyPair>? = null,
                                   entropyRoot: BigInteger = BigInteger.valueOf(random63BitValue()),
-<<<<<<< HEAD
-                                  vararg advertisedServices: ServiceInfo,
-                                  configOverrides: (NodeConfiguration) -> Any? = {},
-                                  customSchemas: Set<MappedSchema> = emptySet()): StartedNode<N> {
-        val networkMapAddress = networkMapNode.network.myAddress
-        return uncheckedCast(createNodeImpl(networkMapAddress, forcedID, nodeFactory, true, legalName, notaryIdentity, entropyRoot, advertisedServices, configOverrides, customSchemas).started)!!
-=======
                                   configOverrides: (NodeConfiguration) -> Any? = {},
                                   customSchemas: Set<MappedSchema> = emptySet()): StartedNode<N> {
         val networkMapAddress = networkMapNode.network.myAddress
         return uncheckedCast(createNodeImpl(networkMapAddress, forcedID, nodeFactory, true, legalName, notaryIdentity, entropyRoot, configOverrides, customSchemas).started)!!
->>>>>>> a42ce0b5
     }
 
     private fun <N : MockNode> createNodeImpl(networkMapAddress: SingleMessageRecipient?, forcedID: Int?, nodeFactory: Factory<N>,
                                               start: Boolean, legalName: CordaX500Name?, notaryIdentity: Pair<ServiceInfo, KeyPair>?,
                                               entropyRoot: BigInteger,
-<<<<<<< HEAD
-                                              advertisedServices: Array<out ServiceInfo>,
-=======
->>>>>>> a42ce0b5
                                               configOverrides: (NodeConfiguration) -> Any?,
                                               customSchemas: Set<MappedSchema>): N {
         val id = forcedID ?: nextNodeId++
@@ -402,11 +356,7 @@
             whenever(it.dataSourceProperties).thenReturn(makeTestDataSourceProperties("node_${id}_net_$networkId"))
             configOverrides(it)
         }
-<<<<<<< HEAD
-        return nodeFactory.create(config, this, networkMapAddress, advertisedServices.toSet(), id, notaryIdentity, entropyRoot, customSchemas).apply {
-=======
         return nodeFactory.create(config, this, networkMapAddress, id, notaryIdentity, entropyRoot, customSchemas).apply {
->>>>>>> a42ce0b5
             if (start) {
                 start()
                 if (threadPerNode && networkMapAddress != null) nodeReadyFuture.getOrThrow() // XXX: What about manually-started nodes?

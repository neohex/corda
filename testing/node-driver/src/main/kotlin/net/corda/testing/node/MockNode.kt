--- conflicted
+++ resolved
@@ -164,14 +164,9 @@
                         advertisedServices: Set<ServiceInfo>,
                         val id: Int,
                         internal val notaryIdentity: Pair<ServiceInfo, KeyPair>?,
-<<<<<<< HEAD
                         val entropyRoot: BigInteger = BigInteger.valueOf(random63BitValue()),
                         private val customSchemas: Set<MappedSchema>) :
-            AbstractNode(config, advertisedServices, TestClock(), MOCK_VERSION_INFO, mockNet.busyLatch) {
-=======
-                        val entropyRoot: BigInteger = BigInteger.valueOf(random63BitValue())) :
             AbstractNode(config, advertisedServices, TestClock(), MOCK_VERSION_INFO, CordappLoader.createDefaultWithTestPackages(config, mockNet.cordappPackages), mockNet.busyLatch) {
->>>>>>> f46efab1
         var counter = entropyRoot
         override val log: Logger = loggerFor<MockNode>()
         override val serverThread: AffinityExecutor =

--- conflicted
+++ resolved
@@ -172,10 +172,6 @@
             CordappLoader.createDefaultWithTestPackages(args.config, args.network.cordappPackages),
             args.network.busyLatch) {
         val mockNet = args.network
-<<<<<<< HEAD
-        override val networkMapAddress: SingleMessageRecipient? = null
-=======
->>>>>>> 9176fcb8
         val id = args.id
         internal val notaryIdentity = args.notaryIdentity
         val entropyRoot = args.entropyRoot

package net.corda.node.testing

import com.codahale.metrics.MetricRegistry
import net.corda.core.flows.FlowInitiator
import net.corda.core.flows.FlowLogic
import net.corda.core.identity.Party
import net.corda.core.node.NodeInfo
import net.corda.core.node.StateLoader
import net.corda.core.node.services.*
import net.corda.core.serialization.SerializeAsToken
import net.corda.node.internal.InitiatedFlowFactory
import net.corda.node.internal.StateLoaderImpl
import net.corda.node.internal.cordapp.CordappLoader
import net.corda.node.internal.cordapp.CordappProviderImpl
import net.corda.node.internal.cordapp.CordappProviderInternal
import net.corda.node.serialization.NodeClock
import net.corda.node.services.api.*
import net.corda.node.services.config.NodeConfiguration
import net.corda.node.services.messaging.MessagingService
import net.corda.node.services.statemachine.FlowStateMachineImpl
import net.corda.node.services.statemachine.StateMachineManager
import net.corda.node.services.transactions.InMemoryTransactionVerifierService
import net.corda.node.utilities.CordaPersistence
import net.corda.testing.DUMMY_IDENTITY_1
import net.corda.testing.MOCK_HOST_AND_PORT
import net.corda.testing.MOCK_IDENTITY_SERVICE
import net.corda.testing.node.MockAttachmentStorage
import net.corda.testing.node.MockNetworkMapCache
import net.corda.testing.node.MockStateMachineRecordedTransactionMappingStorage
import net.corda.testing.node.MockTransactionStorage
import java.nio.file.Paths
import java.sql.Connection
import java.time.Clock

open class MockServiceHubInternal(
        override val database: CordaPersistence,
        override val configuration: NodeConfiguration,
        val customVault: VaultServiceInternal? = null,
        val keyManagement: KeyManagementService? = null,
        val network: MessagingService? = null,
        val identity: IdentityService? = MOCK_IDENTITY_SERVICE,
        override val attachments: AttachmentStorage = MockAttachmentStorage(),
        override val validatedTransactions: WritableTransactionStorage = MockTransactionStorage(),
        override val stateMachineRecordedTransactionMapping: StateMachineRecordedTransactionMappingStorage = MockStateMachineRecordedTransactionMappingStorage(),
        val mapCache: NetworkMapCacheInternal? = null,
        val scheduler: SchedulerService? = null,
        val overrideClock: Clock? = NodeClock(),
        val customContractUpgradeService: ContractUpgradeService? = null,
        val customTransactionVerifierService: TransactionVerifierService? = InMemoryTransactionVerifierService(2),
<<<<<<< HEAD
        override val cordappProvider: CordappProviderInternal = CordappProviderImpl(CordappLoader.createDefault(Paths.get(".")), attachments)
) : ServiceHubInternal {
=======
        override val cordappProvider: CordappProvider = CordappProviderImpl(CordappLoader.createDefault(Paths.get("."))).start(attachments),
        protected val stateLoader: StateLoaderImpl = StateLoaderImpl(validatedTransactions)
) : ServiceHubInternal, StateLoader by stateLoader {
>>>>>>> f83f1b70
    override val transactionVerifierService: TransactionVerifierService
        get() = customTransactionVerifierService ?: throw UnsupportedOperationException()
    override val vaultService: VaultServiceInternal
        get() = customVault ?: throw UnsupportedOperationException()
    override val contractUpgradeService: ContractUpgradeService
        get() = customContractUpgradeService ?: throw UnsupportedOperationException()
    override val keyManagementService: KeyManagementService
        get() = keyManagement ?: throw UnsupportedOperationException()
    override val identityService: IdentityService
        get() = identity ?: throw UnsupportedOperationException()
    override val networkService: MessagingService
        get() = network ?: throw UnsupportedOperationException()
    override val networkMapCache: NetworkMapCacheInternal
        get() = mapCache ?: MockNetworkMapCache(this)
    override val schedulerService: SchedulerService
        get() = scheduler ?: throw UnsupportedOperationException()
    override val clock: Clock
        get() = overrideClock ?: throw UnsupportedOperationException()
    override val myInfo: NodeInfo
        get() = NodeInfo(listOf(MOCK_HOST_AND_PORT), listOf(DUMMY_IDENTITY_1), 1, serial = 1L) // Required to get a dummy platformVersion when required for tests.
    override val monitoringService: MonitoringService = MonitoringService(MetricRegistry())
    override val rpcFlows: List<Class<out FlowLogic<*>>>
        get() = throw UnsupportedOperationException()
    override val schemaService get() = throw UnsupportedOperationException()
    override val auditService: AuditService = DummyAuditService()

    lateinit var smm: StateMachineManager

    override fun <T : SerializeAsToken> cordaService(type: Class<T>): T = throw UnsupportedOperationException()

    override fun <T> startFlow(logic: FlowLogic<T>, flowInitiator: FlowInitiator, ourIdentity: Party?): FlowStateMachineImpl<T> {
        return smm.executor.fetchFrom { smm.add(logic, flowInitiator, ourIdentity) }
    }

    override fun getFlowFactory(initiatingFlowClass: Class<out FlowLogic<*>>): InitiatedFlowFactory<*>? = null

    override fun jdbcSession(): Connection = database.createSession()
}<|MERGE_RESOLUTION|>--- conflicted
+++ resolved
@@ -47,14 +47,9 @@
         val overrideClock: Clock? = NodeClock(),
         val customContractUpgradeService: ContractUpgradeService? = null,
         val customTransactionVerifierService: TransactionVerifierService? = InMemoryTransactionVerifierService(2),
-<<<<<<< HEAD
-        override val cordappProvider: CordappProviderInternal = CordappProviderImpl(CordappLoader.createDefault(Paths.get(".")), attachments)
-) : ServiceHubInternal {
-=======
-        override val cordappProvider: CordappProvider = CordappProviderImpl(CordappLoader.createDefault(Paths.get("."))).start(attachments),
+        override val cordappProvider: CordappProviderInternal = CordappProviderImpl(CordappLoader.createDefault(Paths.get(".")), attachments),
         protected val stateLoader: StateLoaderImpl = StateLoaderImpl(validatedTransactions)
 ) : ServiceHubInternal, StateLoader by stateLoader {
->>>>>>> f83f1b70
     override val transactionVerifierService: TransactionVerifierService
         get() = customTransactionVerifierService ?: throw UnsupportedOperationException()
     override val vaultService: VaultServiceInternal

--- conflicted
+++ resolved
@@ -66,11 +66,7 @@
     override val networkService: MessagingService
         get() = network ?: throw UnsupportedOperationException()
     override val networkMapCache: NetworkMapCacheInternal
-<<<<<<< HEAD
-        get() = mapCache ?: MockNetworkMapCache(database)
-=======
         get() = mapCache ?: MockNetworkMapCache(database, configuration)
->>>>>>> 48f8a31b
     override val schedulerService: SchedulerService
         get() = scheduler ?: throw UnsupportedOperationException()
     override val clock: Clock

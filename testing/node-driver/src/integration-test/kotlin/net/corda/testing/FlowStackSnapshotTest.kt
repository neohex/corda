--- conflicted
+++ resolved
@@ -9,10 +9,7 @@
 import net.corda.core.messaging.startFlow
 import net.corda.core.serialization.CordaSerializable
 import net.corda.node.services.FlowPermissions.Companion.startFlowPermission
-<<<<<<< HEAD
-=======
 import net.corda.node.services.network.NetworkMapService
->>>>>>> 5371b256
 import net.corda.node.services.transactions.ValidatingNotaryService
 import net.corda.nodeapi.User
 import net.corda.nodeapi.internal.ServiceInfo
@@ -300,11 +297,7 @@
         val notaryNode = mockNet.createNode(
                 legalName = DUMMY_NOTARY.name,
                 overrideServices = mapOf(notaryService to DUMMY_NOTARY_KEY),
-<<<<<<< HEAD
-                advertisedServices = *arrayOf(notaryService))
-=======
                 advertisedServices = *arrayOf(ServiceInfo(NetworkMapService.type), notaryService))
->>>>>>> 5371b256
         val node = mockNet.createPartyNode(notaryNode.network.myAddress)
         node.internals.registerInitiatedFlow(DummyFlow::class.java)
         node.services.startFlow(FlowStackSnapshotSerializationTestingFlow()).resultFuture.get()

package net.corda.node

import co.paralleluniverse.fibers.Suspendable
import net.corda.client.rpc.PermissionException
import net.corda.core.contracts.Amount
import net.corda.core.contracts.ContractState
import net.corda.core.contracts.Issued
import net.corda.core.crypto.isFulfilledBy
import net.corda.core.crypto.keys
import net.corda.core.flows.FlowLogic
import net.corda.core.flows.StartableByRPC
import net.corda.core.flows.StateMachineRunId
import net.corda.core.identity.Party
import net.corda.core.messaging.*
import net.corda.core.node.services.Vault
import net.corda.core.node.services.queryBy
import net.corda.core.transactions.SignedTransaction
import net.corda.core.utilities.OpaqueBytes
import net.corda.core.utilities.getOrThrow
import net.corda.finance.DOLLARS
import net.corda.finance.GBP
import net.corda.finance.USD
import net.corda.finance.contracts.asset.Cash
import net.corda.finance.flows.CashIssueFlow
import net.corda.finance.flows.CashPaymentFlow
import net.corda.node.internal.CordaRPCOpsImpl
import net.corda.node.internal.StartedNode
import net.corda.node.services.FlowPermissions.Companion.startFlowPermission
import net.corda.node.services.messaging.CURRENT_RPC_CONTEXT
import net.corda.node.services.messaging.RpcContext
import net.corda.node.services.transactions.SimpleNotaryService
import net.corda.nodeapi.User
import net.corda.nodeapi.internal.ServiceInfo
import net.corda.testing.*
import net.corda.testing.node.MockNetwork
import net.corda.testing.node.MockNetwork.MockNode
import org.apache.commons.io.IOUtils
import org.assertj.core.api.Assertions.assertThatExceptionOfType
import org.junit.After
import org.junit.Assert.assertArrayEquals
import org.junit.Before
import org.junit.Test
import rx.Observable
import java.io.ByteArrayOutputStream
import kotlin.test.assertEquals
import kotlin.test.assertFalse
import kotlin.test.assertNull
import kotlin.test.assertTrue

class CordaRPCOpsImplTest {

    private companion object {
        val testJar = "net/corda/node/testing/test.jar"
    }

    lateinit var mockNet: MockNetwork
    lateinit var aliceNode: StartedNode<MockNode>
    lateinit var notaryNode: StartedNode<MockNode>
    lateinit var notary: Party
    lateinit var rpc: CordaRPCOps
    lateinit var stateMachineUpdates: Observable<StateMachineUpdate>
    lateinit var transactions: Observable<SignedTransaction>
    lateinit var vaultTrackCash: Observable<Vault.Update<Cash.State>>

    @Before
    fun setup() {
        setCordappPackages("net.corda.finance.contracts.asset")

        mockNet = MockNetwork()
<<<<<<< HEAD
        val networkMap = mockNet.createNode(advertisedServices = ServiceInfo(NetworkMapService.type))
        aliceNode = mockNet.createNode(networkMap.network.myAddress)
        notaryNode = mockNet.createNode(networkMap.network.myAddress, advertisedServices = ServiceInfo(SimpleNotaryService.type))
=======
        val networkMap = mockNet.createNode()
        aliceNode = mockNet.createNode(networkMapAddress = networkMap.network.myAddress)
        notaryNode = mockNet.createNode(advertisedServices = ServiceInfo(SimpleNotaryService.type), networkMapAddress = networkMap.network.myAddress)
>>>>>>> 6c488fd6
        rpc = CordaRPCOpsImpl(aliceNode.services, aliceNode.smm, aliceNode.database)
        CURRENT_RPC_CONTEXT.set(RpcContext(User("user", "pwd", permissions = setOf(
                startFlowPermission<CashIssueFlow>(),
                startFlowPermission<CashPaymentFlow>()
        ))))

        mockNet.runNetwork()
        networkMap.internals.ensureRegistered()
        notary = rpc.notaryIdentities().first()
    }

    @After
    fun cleanUp() {
        mockNet.stopNodes()
        unsetCordappPackages()
    }

    @Test
    fun `cash issue accepted`() {
        aliceNode.database.transaction {
            stateMachineUpdates = rpc.stateMachinesFeed().updates
            vaultTrackCash = rpc.vaultTrackBy<Cash.State>().updates
        }

        val quantity = 1000L
        val ref = OpaqueBytes(ByteArray(1) { 1 })

        // Check the monitoring service wallet is empty
        aliceNode.database.transaction {
            assertFalse(aliceNode.services.vaultService.queryBy<ContractState>().totalStatesAvailable > 0)
        }

        // Tell the monitoring service node to issue some cash
        val recipient = aliceNode.info.chooseIdentity()
        val result = rpc.startFlow(::CashIssueFlow, Amount(quantity, GBP), ref, notary)
        mockNet.runNetwork()

        var issueSmId: StateMachineRunId? = null
        stateMachineUpdates.expectEvents {
            sequence(
                    // ISSUE
                    expect { add: StateMachineUpdate.Added ->
                        issueSmId = add.id
                    },
                    expect { remove: StateMachineUpdate.Removed ->
                        require(remove.id == issueSmId)
                    }
            )
        }

        val anonymisedRecipient = result.returnValue.getOrThrow().recipient!!
        val expectedState = Cash.State(Amount(quantity,
                Issued(aliceNode.info.chooseIdentity().ref(ref), GBP)),
                anonymisedRecipient)

        // Query vault via RPC
        val cash = rpc.vaultQueryBy<Cash.State>()
        assertEquals(expectedState, cash.states.first().state.data)

        vaultTrackCash.expectEvents {
            expect { update ->
                val actual = update.produced.single().state.data
                assertEquals(expectedState, actual)
            }
        }
    }

    @Test
    fun `issue and move`() {
        aliceNode.database.transaction {
            stateMachineUpdates = rpc.stateMachinesFeed().updates
            transactions = rpc.internalVerifiedTransactionsFeed().updates
            vaultTrackCash = rpc.vaultTrackBy<Cash.State>().updates
        }

        val result = rpc.startFlow(::CashIssueFlow,
                100.DOLLARS,
                OpaqueBytes(ByteArray(1, { 1 })),
                notary
        )

        mockNet.runNetwork()

        rpc.startFlow(::CashPaymentFlow, 100.DOLLARS, aliceNode.info.chooseIdentity())

        mockNet.runNetwork()

        var issueSmId: StateMachineRunId? = null
        var moveSmId: StateMachineRunId? = null
        stateMachineUpdates.expectEvents {
            sequence(
                    // ISSUE
                    expect { add: StateMachineUpdate.Added ->
                        issueSmId = add.id
                    },
                    expect { remove: StateMachineUpdate.Removed ->
                        require(remove.id == issueSmId)
                    },
                    // MOVE
                    expect { add: StateMachineUpdate.Added ->
                        moveSmId = add.id
                    },
                    expect { remove: StateMachineUpdate.Removed ->
                        require(remove.id == moveSmId)
                    }
            )
        }

        result.returnValue.getOrThrow()
        transactions.expectEvents {
            sequence(
                    // ISSUE
                    expect { stx ->
                        require(stx.tx.inputs.isEmpty())
                        require(stx.tx.outputs.size == 1)
                        val signaturePubKeys = stx.sigs.map { it.by }.toSet()
                        // Only Alice signed, as issuer
                        val aliceKey = aliceNode.info.chooseIdentity().owningKey
                        require(signaturePubKeys.size <= aliceKey.keys.size)
                        require(aliceKey.isFulfilledBy(signaturePubKeys))
                    },
                    // MOVE
                    expect { stx ->
                        require(stx.tx.inputs.size == 1)
                        require(stx.tx.outputs.size == 1)
                        val signaturePubKeys = stx.sigs.map { it.by }.toSet()
                        // Alice and Notary signed
                        require(aliceNode.services.keyManagementService.filterMyKeys(signaturePubKeys).toList().isNotEmpty())
                        require(notary.owningKey.isFulfilledBy(signaturePubKeys))
                    }
            )
        }

        vaultTrackCash.expectEvents {
            sequence(
                    // ISSUE
                    expect { (consumed, produced) ->
                        require(consumed.isEmpty()) { consumed.size }
                        require(produced.size == 1) { produced.size }
                    },
                    // MOVE
                    expect { (consumed, produced) ->
                        require(consumed.size == 1) { consumed.size }
                        require(produced.size == 1) { produced.size }
                    }
            )
        }
    }

    @Test
    fun `cash command by user not permissioned for cash`() {
        CURRENT_RPC_CONTEXT.set(RpcContext(User("user", "pwd", permissions = emptySet())))
        assertThatExceptionOfType(PermissionException::class.java).isThrownBy {
            rpc.startFlow(::CashIssueFlow, Amount(100, USD), OpaqueBytes(ByteArray(1, { 1 })), notary)
        }
    }

    @Test
    fun `can upload an attachment`() {
        val inputJar = Thread.currentThread().contextClassLoader.getResourceAsStream(testJar)
        val secureHash = rpc.uploadAttachment(inputJar)
        assertTrue(rpc.attachmentExists(secureHash))
    }

    @Test
    fun `can download an uploaded attachment`() {
        val inputJar = Thread.currentThread().contextClassLoader.getResourceAsStream(testJar)
        val secureHash = rpc.uploadAttachment(inputJar)
        val bufferFile = ByteArrayOutputStream()
        val bufferRpc = ByteArrayOutputStream()

        IOUtils.copy(Thread.currentThread().contextClassLoader.getResourceAsStream(testJar), bufferFile)
        IOUtils.copy(rpc.openAttachment(secureHash), bufferRpc)

        assertArrayEquals(bufferFile.toByteArray(), bufferRpc.toByteArray())
    }

    @Test
    fun `attempt to start non-RPC flow`() {
        CURRENT_RPC_CONTEXT.set(RpcContext(User("user", "pwd", permissions = setOf(
                startFlowPermission<NonRPCFlow>()
        ))))
        assertThatExceptionOfType(IllegalArgumentException::class.java).isThrownBy {
            rpc.startFlow(::NonRPCFlow)
        }
    }

    class NonRPCFlow : FlowLogic<Unit>() {
        @Suspendable
        override fun call() = Unit
    }

    @Test
    fun `attempt to start RPC flow with void return`() {
        CURRENT_RPC_CONTEXT.set(RpcContext(User("user", "pwd", permissions = setOf(
                startFlowPermission<VoidRPCFlow>()
        ))))
        val result = rpc.startFlow(::VoidRPCFlow)
        mockNet.runNetwork()
        assertNull(result.returnValue.getOrThrow())
    }

    @StartableByRPC
    class VoidRPCFlow : FlowLogic<Void?>() {
        @Suspendable
        override fun call() : Void? = null
    }
}<|MERGE_RESOLUTION|>--- conflicted
+++ resolved
@@ -67,15 +67,9 @@
         setCordappPackages("net.corda.finance.contracts.asset")
 
         mockNet = MockNetwork()
-<<<<<<< HEAD
-        val networkMap = mockNet.createNode(advertisedServices = ServiceInfo(NetworkMapService.type))
+        val networkMap = mockNet.createNode()
         aliceNode = mockNet.createNode(networkMap.network.myAddress)
         notaryNode = mockNet.createNode(networkMap.network.myAddress, advertisedServices = ServiceInfo(SimpleNotaryService.type))
-=======
-        val networkMap = mockNet.createNode()
-        aliceNode = mockNet.createNode(networkMapAddress = networkMap.network.myAddress)
-        notaryNode = mockNet.createNode(advertisedServices = ServiceInfo(SimpleNotaryService.type), networkMapAddress = networkMap.network.myAddress)
->>>>>>> 6c488fd6
         rpc = CordaRPCOpsImpl(aliceNode.services, aliceNode.smm, aliceNode.database)
         CURRENT_RPC_CONTEXT.set(RpcContext(User("user", "pwd", permissions = setOf(
                 startFlowPermission<CashIssueFlow>(),

package net.corda.node.services.network

import net.corda.core.concurrent.CordaFuture
import net.corda.core.identity.CordaX500Name
import net.corda.core.messaging.SingleMessageRecipient
import net.corda.core.node.NodeInfo
import net.corda.core.schemas.MappedSchema
import net.corda.core.serialization.deserialize
import net.corda.core.utilities.getOrThrow
import net.corda.node.internal.StartedNode
import net.corda.node.services.api.NetworkMapCacheInternal
import net.corda.nodeapi.internal.ServiceInfo
import net.corda.node.services.config.NodeConfiguration
import net.corda.node.services.messaging.MessagingService
import net.corda.node.services.messaging.send
import net.corda.node.services.messaging.sendRequest
import net.corda.node.services.network.AbstractNetworkMapServiceTest.Changed.Added
import net.corda.node.services.network.AbstractNetworkMapServiceTest.Changed.Removed
import net.corda.node.services.network.NetworkMapService.*
import net.corda.node.services.network.NetworkMapService.Companion.FETCH_TOPIC
import net.corda.node.services.network.NetworkMapService.Companion.PUSH_ACK_TOPIC
import net.corda.node.services.network.NetworkMapService.Companion.PUSH_TOPIC
import net.corda.node.services.network.NetworkMapService.Companion.QUERY_TOPIC
import net.corda.node.services.network.NetworkMapService.Companion.REGISTER_TOPIC
import net.corda.node.services.network.NetworkMapService.Companion.SUBSCRIPTION_TOPIC
import net.corda.node.utilities.AddOrRemove
import net.corda.node.utilities.AddOrRemove.ADD
import net.corda.node.utilities.AddOrRemove.REMOVE
import net.corda.testing.*
import net.corda.testing.node.MockNetwork
import net.corda.testing.node.MockNetwork.MockNode
import org.assertj.core.api.Assertions.assertThat
import org.junit.After
import org.junit.Before
import org.junit.Test
import java.math.BigInteger
import java.security.KeyPair
import java.time.Instant
import java.util.*
import java.util.concurrent.LinkedBlockingQueue

abstract class AbstractNetworkMapServiceTest<out S : AbstractNetworkMapService> {
    lateinit var mockNet: MockNetwork
    lateinit var mapServiceNode: StartedNode<MockNode>
    lateinit var alice: StartedNode<MockNode>

    companion object {
<<<<<<< HEAD
        val subscriberLegalName = CordaX500Name("Subscriber", "New York", "US")
=======
        val subscriberLegalName = CordaX500Name(organisation = "Subscriber", locality = "New York", country = "US")
>>>>>>> 6c367915
    }

    @Before
    fun setup() {
        mockNet = MockNetwork(defaultFactory = nodeFactory)
        mapServiceNode = mockNet.networkMapNode
        alice = mockNet.createNode(nodeFactory = nodeFactory, legalName = ALICE.name)
        mockNet.runNetwork()
        lastSerial = System.currentTimeMillis()
    }

    @After
    fun tearDown() {
        mockNet.stopNodes()
    }

    protected abstract val nodeFactory: MockNetwork.Factory<*>

    protected abstract val networkMapService: S

    // For persistent service, switch out the implementation for a newly instantiated one so we can check the state is preserved.
    protected abstract fun swizzle()

    @Test
    fun `all nodes register themselves`() {
        // setup has run the network and so we immediately expect the network map service to be correctly populated
        assertThat(alice.fetchMap()).containsOnly(Added(mapServiceNode), Added(alice))
        assertThat(alice.identityQuery()).isEqualTo(alice.info)
        assertThat(mapServiceNode.identityQuery()).isEqualTo(mapServiceNode.info)
    }

    @Test
    fun `re-register the same node`() {
        val response = alice.registration(ADD)
        swizzle()
        assertThat(response.getOrThrow().error).isNull()
        assertThat(alice.fetchMap()).containsOnly(Added(mapServiceNode), Added(alice))  // Confirm it's a no-op
    }

    @Test
    fun `re-register with smaller serial value`() {
        val response = alice.registration(ADD, serial = 1)
        swizzle()
        assertThat(response.getOrThrow().error).isNotNull()  // Make sure send error message is sent back
        assertThat(alice.fetchMap()).containsOnly(Added(mapServiceNode), Added(alice))  // Confirm it's a no-op
    }

    @Test
    fun `de-register node`() {
        val response = alice.registration(REMOVE)
        swizzle()
        assertThat(response.getOrThrow().error).isNull()
        assertThat(alice.fetchMap()).containsOnly(Added(mapServiceNode), Removed(alice))
        swizzle()
        assertThat(alice.identityQuery()).isNull()
        assertThat(mapServiceNode.identityQuery()).isEqualTo(mapServiceNode.info)
    }

    @Test
    fun `de-register same node again`() {
        alice.registration(REMOVE)
        val response = alice.registration(REMOVE)
        swizzle()
        assertThat(response.getOrThrow().error).isNotNull()  // Make sure send error message is sent back
        assertThat(alice.fetchMap()).containsOnly(Added(mapServiceNode), Removed(alice))
    }

    @Test
    fun `de-register unknown node`() {
        val bob = newNodeSeparateFromNetworkMap(BOB.name)
        val response = bob.registration(REMOVE)
        swizzle()
        assertThat(response.getOrThrow().error).isNotNull()  // Make sure send error message is sent back
        assertThat(alice.fetchMap()).containsOnly(Added(mapServiceNode), Added(alice))
    }

    @Test
    fun `subscribed while new node registers`() {
        val updates = alice.subscribe()
        swizzle()
        val bob = addNewNodeToNetworkMap(BOB.name)
        swizzle()
        val update = updates.single()
        assertThat(update.mapVersion).isEqualTo(networkMapService.mapVersion)
        assertThat(update.wireReg.verified().toChanged()).isEqualTo(Added(bob.info))
    }

    @Test
    fun `subscribed while node de-registers`() {
        val bob = addNewNodeToNetworkMap(BOB.name)
        val updates = alice.subscribe()
        bob.registration(REMOVE)
        swizzle()
        assertThat(updates.map { it.wireReg.verified().toChanged() }).containsOnly(Removed(bob.info))
    }

    @Test
    fun unsubscribe() {
        val updates = alice.subscribe()
        val bob = addNewNodeToNetworkMap(BOB.name)
        alice.unsubscribe()
        addNewNodeToNetworkMap(CHARLIE.name)
        swizzle()
        assertThat(updates.map { it.wireReg.verified().toChanged() }).containsOnly(Added(bob.info))
    }

    @Test
    fun `surpass unacknowledged update limit`() {
        val subscriber = newNodeSeparateFromNetworkMap(subscriberLegalName)
        val updates = subscriber.subscribe()
        val bob = addNewNodeToNetworkMap(BOB.name)
        var serial = updates.first().wireReg.verified().serial
        repeat(networkMapService.maxUnacknowledgedUpdates) {
            bob.registration(ADD, serial = ++serial)
            swizzle()
        }
        // We sent maxUnacknowledgedUpdates + 1 updates - the last one will be missed
        assertThat(updates).hasSize(networkMapService.maxUnacknowledgedUpdates)
    }

    @Test
    fun `delay sending update ack until just before unacknowledged update limit`() {
        val subscriber = newNodeSeparateFromNetworkMap(subscriberLegalName)
        val updates = subscriber.subscribe()
        val bob = addNewNodeToNetworkMap(BOB.name)
        var serial = updates.first().wireReg.verified().serial
        repeat(networkMapService.maxUnacknowledgedUpdates - 1) {
            bob.registration(ADD, serial = ++serial)
            swizzle()
        }
        // Subscriber will receive maxUnacknowledgedUpdates updates before sending ack
        subscriber.ackUpdate(updates.last().mapVersion)
        swizzle()
        bob.registration(ADD, serial = ++serial)
        assertThat(updates).hasSize(networkMapService.maxUnacknowledgedUpdates + 1)
        assertThat(updates.last().wireReg.verified().serial).isEqualTo(serial)
    }

    private fun StartedNode<*>.fetchMap(subscribe: Boolean = false, ifChangedSinceVersion: Int? = null): List<Changed> {
        val request = FetchMapRequest(subscribe, ifChangedSinceVersion, network.myAddress)
        val response = network.sendRequest<FetchMapResponse>(FETCH_TOPIC, request, mapServiceNode.network.myAddress)
        mockNet.runNetwork()
        return response.getOrThrow().nodes?.map { it.toChanged() } ?: emptyList()
    }

    private fun NodeRegistration.toChanged(): Changed = when (type) {
        ADD -> Added(node)
        REMOVE -> Removed(node)
    }

    private fun StartedNode<*>.identityQuery(): NodeInfo? {
        val request = QueryIdentityRequest(services.myInfo.chooseIdentityAndCert(), network.myAddress)
        val response = network.sendRequest<QueryIdentityResponse>(QUERY_TOPIC, request, mapServiceNode.network.myAddress)
        mockNet.runNetwork()
        return response.getOrThrow().node
    }

    private var lastSerial = Long.MIN_VALUE

    private fun StartedNode<*>.registration(addOrRemove: AddOrRemove,
                                            serial: Long? = null): CordaFuture<RegistrationResponse> {
        val distinctSerial = if (serial == null) {
            ++lastSerial
        } else {
            lastSerial = serial
            serial
        }
        val expires = Instant.now() + NetworkMapService.DEFAULT_EXPIRATION_PERIOD
        val nodeRegistration = NodeRegistration(info, distinctSerial, addOrRemove, expires)
        val request = RegistrationRequest(nodeRegistration.toWire(services.keyManagementService, info.chooseIdentity().owningKey), network.myAddress)
        val response = network.sendRequest<RegistrationResponse>(REGISTER_TOPIC, request, mapServiceNode.network.myAddress)
        mockNet.runNetwork()
        return response
    }

    private fun StartedNode<*>.subscribe(): Queue<Update> {
        val request = SubscribeRequest(true, network.myAddress)
        val updates = LinkedBlockingQueue<Update>()
        network.addMessageHandler(PUSH_TOPIC) { message, _ ->
            updates += message.data.deserialize<Update>()
        }
        val response = network.sendRequest<SubscribeResponse>(SUBSCRIPTION_TOPIC, request, mapServiceNode.network.myAddress)
        mockNet.runNetwork()
        assertThat(response.getOrThrow().confirmed).isTrue()
        return updates
    }

    private fun StartedNode<*>.unsubscribe() {
        val request = SubscribeRequest(false, network.myAddress)
        val response = network.sendRequest<SubscribeResponse>(SUBSCRIPTION_TOPIC, request, mapServiceNode.network.myAddress)
        mockNet.runNetwork()
        assertThat(response.getOrThrow().confirmed).isTrue()
    }

    private fun StartedNode<*>.ackUpdate(mapVersion: Int) {
        val request = UpdateAcknowledge(mapVersion, network.myAddress)
        network.send(PUSH_ACK_TOPIC, MessagingService.DEFAULT_SESSION_ID, request, mapServiceNode.network.myAddress)
        mockNet.runNetwork()
    }

    private fun addNewNodeToNetworkMap(legalName: CordaX500Name): StartedNode<MockNode> {
        val node = mockNet.createNode(legalName = legalName)
        mockNet.runNetwork()
        lastSerial = System.currentTimeMillis()
        return node
    }

    private fun newNodeSeparateFromNetworkMap(legalName: CordaX500Name): StartedNode<MockNode> {
        return mockNet.createNode(legalName = legalName, nodeFactory = NoNMSNodeFactory)
    }

    sealed class Changed {
        data class Added(val node: NodeInfo) : Changed() {
            constructor(node: StartedNode<*>) : this(node.info)
        }

        data class Removed(val node: NodeInfo) : Changed() {
            constructor(node: StartedNode<*>) : this(node.info)
        }
    }

    private object NoNMSNodeFactory : MockNetwork.Factory<MockNode> {
        override fun create(config: NodeConfiguration,
                            network: MockNetwork,
                            networkMapAddr: SingleMessageRecipient?,
                            advertisedServices: Set<ServiceInfo>,
                            id: Int,
                            notaryIdentity: Pair<ServiceInfo, KeyPair>?,
                            entropyRoot: BigInteger,
                            customSchemas: Set<MappedSchema>): MockNode {
            return object : MockNode(config, network, null, advertisedServices, id, notaryIdentity, entropyRoot, customSchemas) {
                override fun makeNetworkMapService(network: MessagingService, networkMapCache: NetworkMapCacheInternal) = NullNetworkMapService
            }
        }
    }
}<|MERGE_RESOLUTION|>--- conflicted
+++ resolved
@@ -45,11 +45,7 @@
     lateinit var alice: StartedNode<MockNode>
 
     companion object {
-<<<<<<< HEAD
         val subscriberLegalName = CordaX500Name("Subscriber", "New York", "US")
-=======
-        val subscriberLegalName = CordaX500Name(organisation = "Subscriber", locality = "New York", country = "US")
->>>>>>> 6c367915
     }
 
     @Before

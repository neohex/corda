package net.corda.node.services.network

import net.corda.core.concurrent.CordaFuture
import net.corda.core.identity.CordaX500Name
import net.corda.core.messaging.SingleMessageRecipient
import net.corda.core.node.NodeInfo
import net.corda.core.schemas.MappedSchema
import net.corda.core.serialization.deserialize
import net.corda.core.utilities.getOrThrow
import net.corda.node.internal.StartedNode
import net.corda.node.services.api.NetworkMapCacheInternal
import net.corda.node.services.config.NodeConfiguration
import net.corda.node.services.messaging.MessagingService
import net.corda.node.services.messaging.send
import net.corda.node.services.messaging.sendRequest
import net.corda.node.services.network.AbstractNetworkMapServiceTest.Changed.Added
import net.corda.node.services.network.AbstractNetworkMapServiceTest.Changed.Removed
import net.corda.node.services.network.NetworkMapService.*
import net.corda.node.services.network.NetworkMapService.Companion.FETCH_TOPIC
import net.corda.node.services.network.NetworkMapService.Companion.PUSH_ACK_TOPIC
import net.corda.node.services.network.NetworkMapService.Companion.PUSH_TOPIC
import net.corda.node.services.network.NetworkMapService.Companion.QUERY_TOPIC
import net.corda.node.services.network.NetworkMapService.Companion.REGISTER_TOPIC
import net.corda.node.services.network.NetworkMapService.Companion.SUBSCRIPTION_TOPIC
import net.corda.node.utilities.AddOrRemove
import net.corda.node.utilities.AddOrRemove.ADD
import net.corda.node.utilities.AddOrRemove.REMOVE
import net.corda.nodeapi.internal.ServiceInfo
import net.corda.testing.*
import net.corda.testing.node.MockNetwork
import net.corda.testing.node.MockNetwork.MockNode
import org.assertj.core.api.Assertions.assertThat
import org.junit.After
import org.junit.Before
import org.junit.Test
import java.math.BigInteger
import java.security.KeyPair
import java.time.Instant
import java.util.*
import java.util.concurrent.LinkedBlockingQueue

abstract class AbstractNetworkMapServiceTest<out S : AbstractNetworkMapService> {
    lateinit var mockNet: MockNetwork
    lateinit var mapServiceNode: StartedNode<MockNode>
    lateinit var alice: StartedNode<MockNode>

    companion object {
        val subscriberLegalName = CordaX500Name("Subscriber", "New York", "US")
    }

    @Before
    fun setup() {
        mockNet = MockNetwork(defaultFactory = nodeFactory)
        mapServiceNode = mockNet.networkMapNode
        alice = mockNet.createNode(nodeFactory = nodeFactory, legalName = ALICE.name)
        mockNet.runNetwork()
        lastSerial = System.currentTimeMillis()
    }

    @After
    fun tearDown() {
        mockNet.stopNodes()
    }

    protected abstract val nodeFactory: MockNetwork.Factory<*>

    protected abstract val networkMapService: S

    // For persistent service, switch out the implementation for a newly instantiated one so we can check the state is preserved.
    protected abstract fun swizzle()

    @Test
    fun `all nodes register themselves`() {
        // setup has run the network and so we immediately expect the network map service to be correctly populated
        assertThat(alice.fetchMap()).containsOnly(Added(mapServiceNode), Added(alice))
        assertThat(alice.identityQuery()).isEqualTo(alice.info)
        assertThat(mapServiceNode.identityQuery()).isEqualTo(mapServiceNode.info)
    }

    @Test
    fun `re-register the same node`() {
        val response = alice.registration(ADD)
        swizzle()
        assertThat(response.getOrThrow().error).isNull()
        assertThat(alice.fetchMap()).containsOnly(Added(mapServiceNode), Added(alice))  // Confirm it's a no-op
    }

    @Test
    fun `re-register with smaller serial value`() {
        val response = alice.registration(ADD, serial = 1)
        swizzle()
        assertThat(response.getOrThrow().error).isNotNull()  // Make sure send error message is sent back
        assertThat(alice.fetchMap()).containsOnly(Added(mapServiceNode), Added(alice))  // Confirm it's a no-op
    }

    @Test
    fun `de-register node`() {
        val response = alice.registration(REMOVE)
        swizzle()
        assertThat(response.getOrThrow().error).isNull()
        assertThat(alice.fetchMap()).containsOnly(Added(mapServiceNode), Removed(alice))
        swizzle()
        assertThat(alice.identityQuery()).isNull()
        assertThat(mapServiceNode.identityQuery()).isEqualTo(mapServiceNode.info)
    }

    @Test
    fun `de-register same node again`() {
        alice.registration(REMOVE)
        val response = alice.registration(REMOVE)
        swizzle()
        assertThat(response.getOrThrow().error).isNotNull()  // Make sure send error message is sent back
        assertThat(alice.fetchMap()).containsOnly(Added(mapServiceNode), Removed(alice))
    }

    @Test
    fun `de-register unknown node`() {
        val bob = newNodeSeparateFromNetworkMap(BOB.name)
        val response = bob.registration(REMOVE)
        swizzle()
        assertThat(response.getOrThrow().error).isNotNull()  // Make sure send error message is sent back
        assertThat(alice.fetchMap()).containsOnly(Added(mapServiceNode), Added(alice))
    }

    @Test
    fun `subscribed while new node registers`() {
        val updates = alice.subscribe()
        swizzle()
        val bob = addNewNodeToNetworkMap(BOB.name)
        swizzle()
        val update = updates.single()
        assertThat(update.mapVersion).isEqualTo(networkMapService.mapVersion)
        assertThat(update.wireReg.verified().toChanged()).isEqualTo(Added(bob.info))
    }

    @Test
    fun `subscribed while node de-registers`() {
        val bob = addNewNodeToNetworkMap(BOB.name)
        val updates = alice.subscribe()
        bob.registration(REMOVE)
        swizzle()
        assertThat(updates.map { it.wireReg.verified().toChanged() }).containsOnly(Removed(bob.info))
    }

    @Test
    fun unsubscribe() {
        val updates = alice.subscribe()
        val bob = addNewNodeToNetworkMap(BOB.name)
        alice.unsubscribe()
        addNewNodeToNetworkMap(CHARLIE.name)
        swizzle()
        assertThat(updates.map { it.wireReg.verified().toChanged() }).containsOnly(Added(bob.info))
    }

    @Test
    fun `surpass unacknowledged update limit`() {
        val subscriber = newNodeSeparateFromNetworkMap(subscriberLegalName)
        val updates = subscriber.subscribe()
        val bob = addNewNodeToNetworkMap(BOB.name)
        var serial = updates.first().wireReg.verified().serial
        repeat(networkMapService.maxUnacknowledgedUpdates) {
            bob.registration(ADD, serial = ++serial)
            swizzle()
        }
        // We sent maxUnacknowledgedUpdates + 1 updates - the last one will be missed
        assertThat(updates).hasSize(networkMapService.maxUnacknowledgedUpdates)
    }

    @Test
    fun `delay sending update ack until just before unacknowledged update limit`() {
        val subscriber = newNodeSeparateFromNetworkMap(subscriberLegalName)
        val updates = subscriber.subscribe()
        val bob = addNewNodeToNetworkMap(BOB.name)
        var serial = updates.first().wireReg.verified().serial
        repeat(networkMapService.maxUnacknowledgedUpdates - 1) {
            bob.registration(ADD, serial = ++serial)
            swizzle()
        }
        // Subscriber will receive maxUnacknowledgedUpdates updates before sending ack
        subscriber.ackUpdate(updates.last().mapVersion)
        swizzle()
        bob.registration(ADD, serial = ++serial)
        assertThat(updates).hasSize(networkMapService.maxUnacknowledgedUpdates + 1)
        assertThat(updates.last().wireReg.verified().serial).isEqualTo(serial)
    }

    private fun StartedNode<*>.fetchMap(subscribe: Boolean = false, ifChangedSinceVersion: Int? = null): List<Changed> {
        val request = FetchMapRequest(subscribe, ifChangedSinceVersion, network.myAddress)
        val response = network.sendRequest<FetchMapResponse>(FETCH_TOPIC, request, mapServiceNode.network.myAddress)
        mockNet.runNetwork()
        return response.getOrThrow().nodes?.map { it.toChanged() } ?: emptyList()
    }

    private fun NodeRegistration.toChanged(): Changed = when (type) {
        ADD -> Added(node)
        REMOVE -> Removed(node)
    }

    private fun StartedNode<*>.identityQuery(): NodeInfo? {
        val request = QueryIdentityRequest(services.myInfo.chooseIdentityAndCert(), network.myAddress)
        val response = network.sendRequest<QueryIdentityResponse>(QUERY_TOPIC, request, mapServiceNode.network.myAddress)
        mockNet.runNetwork()
        return response.getOrThrow().node
    }

    private var lastSerial = Long.MIN_VALUE

    private fun StartedNode<*>.registration(addOrRemove: AddOrRemove,
                                            serial: Long? = null): CordaFuture<RegistrationResponse> {
        val distinctSerial = if (serial == null) {
            ++lastSerial
        } else {
            lastSerial = serial
            serial
        }
        val expires = Instant.now() + NetworkMapService.DEFAULT_EXPIRATION_PERIOD
        val nodeRegistration = NodeRegistration(info, distinctSerial, addOrRemove, expires)
        val request = RegistrationRequest(nodeRegistration.toWire(services.keyManagementService, info.chooseIdentity().owningKey), network.myAddress)
        val response = network.sendRequest<RegistrationResponse>(REGISTER_TOPIC, request, mapServiceNode.network.myAddress)
        mockNet.runNetwork()
        return response
    }

    private fun StartedNode<*>.subscribe(): Queue<Update> {
        val request = SubscribeRequest(true, network.myAddress)
        val updates = LinkedBlockingQueue<Update>()
        network.addMessageHandler(PUSH_TOPIC) { message, _ ->
            updates += message.data.deserialize<Update>()
        }
        val response = network.sendRequest<SubscribeResponse>(SUBSCRIPTION_TOPIC, request, mapServiceNode.network.myAddress)
        mockNet.runNetwork()
        assertThat(response.getOrThrow().confirmed).isTrue()
        return updates
    }

    private fun StartedNode<*>.unsubscribe() {
        val request = SubscribeRequest(false, network.myAddress)
        val response = network.sendRequest<SubscribeResponse>(SUBSCRIPTION_TOPIC, request, mapServiceNode.network.myAddress)
        mockNet.runNetwork()
        assertThat(response.getOrThrow().confirmed).isTrue()
    }

    private fun StartedNode<*>.ackUpdate(mapVersion: Int) {
        val request = UpdateAcknowledge(mapVersion, network.myAddress)
        network.send(PUSH_ACK_TOPIC, MessagingService.DEFAULT_SESSION_ID, request, mapServiceNode.network.myAddress)
        mockNet.runNetwork()
    }

    private fun addNewNodeToNetworkMap(legalName: CordaX500Name): StartedNode<MockNode> {
        val node = mockNet.createNode(legalName = legalName)
        mockNet.runNetwork()
        lastSerial = System.currentTimeMillis()
        return node
    }

    private fun newNodeSeparateFromNetworkMap(legalName: CordaX500Name): StartedNode<MockNode> {
        return mockNet.createNode(legalName = legalName, nodeFactory = NoNMSNodeFactory)
    }

    sealed class Changed {
        data class Added(val node: NodeInfo) : Changed() {
            constructor(node: StartedNode<*>) : this(node.info)
        }

        data class Removed(val node: NodeInfo) : Changed() {
            constructor(node: StartedNode<*>) : this(node.info)
        }
    }

    private object NoNMSNodeFactory : MockNetwork.Factory<MockNode> {
        override fun create(config: NodeConfiguration,
                            network: MockNetwork,
                            networkMapAddr: SingleMessageRecipient?,
                            id: Int,
                            notaryIdentity: Pair<ServiceInfo, KeyPair>?,
                            entropyRoot: BigInteger,
                            customSchemas: Set<MappedSchema>): MockNode {
<<<<<<< HEAD
            return object : MockNode(config, network, null, advertisedServices, id, notaryIdentity, entropyRoot, customSchemas) {
=======
            return object : MockNode(config, network, null, id, notaryIdentity, entropyRoot, customSchemas) {
>>>>>>> a42ce0b5
                override fun makeNetworkMapService(network: MessagingService, networkMapCache: NetworkMapCacheInternal) = NullNetworkMapService
            }
        }
    }
}<|MERGE_RESOLUTION|>--- conflicted
+++ resolved
@@ -275,11 +275,7 @@
                             notaryIdentity: Pair<ServiceInfo, KeyPair>?,
                             entropyRoot: BigInteger,
                             customSchemas: Set<MappedSchema>): MockNode {
-<<<<<<< HEAD
-            return object : MockNode(config, network, null, advertisedServices, id, notaryIdentity, entropyRoot, customSchemas) {
-=======
             return object : MockNode(config, network, null, id, notaryIdentity, entropyRoot, customSchemas) {
->>>>>>> a42ce0b5
                 override fun makeNetworkMapService(network: MessagingService, networkMapCache: NetworkMapCacheInternal) = NullNetworkMapService
             }
         }

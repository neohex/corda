--- conflicted
+++ resolved
@@ -36,11 +36,7 @@
                             notaryIdentity: Pair<ServiceInfo, KeyPair>?,
                             entropyRoot: BigInteger,
                             customSchemas: Set<MappedSchema>): MockNode {
-<<<<<<< HEAD
-            return object : MockNode(config, network, networkMapAddr, advertisedServices, id, notaryIdentity, entropyRoot, customSchemas) {
-=======
             return object : MockNode(config, network, networkMapAddr, id, notaryIdentity, entropyRoot, customSchemas) {
->>>>>>> a42ce0b5
                 override fun makeNetworkMapService(network: MessagingService, networkMapCache: NetworkMapCacheInternal) = SwizzleNetworkMapService(network, networkMapCache)
             }
         }

package net.corda.node.messaging

import co.paralleluniverse.fibers.Suspendable
import net.corda.core.concurrent.CordaFuture
import net.corda.core.contracts.*
import net.corda.core.crypto.*
import net.corda.core.flows.*
import net.corda.core.identity.AbstractParty
import net.corda.core.identity.AnonymousParty
import net.corda.core.identity.CordaX500Name
import net.corda.core.identity.Party
import net.corda.core.internal.FlowStateMachine
import net.corda.core.internal.concurrent.map
import net.corda.core.internal.rootCause
import net.corda.core.messaging.DataFeed
import net.corda.core.messaging.SingleMessageRecipient
import net.corda.core.messaging.StateMachineTransactionMapping
import net.corda.core.node.services.Vault
import net.corda.core.schemas.MappedSchema
import net.corda.core.serialization.CordaSerializable
import net.corda.core.serialization.SingletonSerializeAsToken
import net.corda.core.toFuture
import net.corda.core.transactions.SignedTransaction
import net.corda.core.transactions.TransactionBuilder
import net.corda.core.transactions.WireTransaction
import net.corda.core.utilities.days
import net.corda.core.utilities.getOrThrow
import net.corda.core.utilities.toNonEmptySet
import net.corda.core.utilities.unwrap
import net.corda.finance.DOLLARS
import net.corda.finance.`issued by`
import net.corda.finance.contracts.CommercialPaper
import net.corda.finance.contracts.asset.CASH
import net.corda.finance.contracts.asset.Cash
import net.corda.finance.contracts.asset.ownedBy
import net.corda.finance.flows.TwoPartyTradeFlow.Buyer
import net.corda.finance.flows.TwoPartyTradeFlow.Seller
import net.corda.node.internal.StartedNode
import net.corda.node.services.api.WritableTransactionStorage
import net.corda.node.services.config.NodeConfiguration
import net.corda.node.services.persistence.DBTransactionStorage
import net.corda.node.services.persistence.checkpoints
import net.corda.node.utilities.CordaPersistence
import net.corda.nodeapi.internal.ServiceInfo
import net.corda.testing.*
import net.corda.testing.contracts.fillWithSomeTestCash
import net.corda.testing.node.InMemoryMessagingNetwork
import net.corda.testing.node.MockNetwork
import net.corda.testing.node.pumpReceive
import org.assertj.core.api.Assertions.assertThat
import org.junit.After
import org.junit.Before
import org.junit.Test
import org.junit.runner.RunWith
import org.junit.runners.Parameterized
import rx.Observable
import java.io.ByteArrayInputStream
import java.io.ByteArrayOutputStream
import java.math.BigInteger
import java.security.KeyPair
import java.util.*
import java.util.jar.JarOutputStream
import java.util.zip.ZipEntry
import kotlin.test.assertEquals
import kotlin.test.assertFailsWith
import kotlin.test.assertTrue

/**
 * In this example, Alice wishes to sell her commercial paper to Bob in return for $1,000,000 and they wish to do
 * it on the ledger atomically. Therefore they must work together to build a transaction.
 *
 * We assume that Alice and Bob already found each other via some market, and have agreed the details already.
 */
@RunWith(Parameterized::class)
class TwoPartyTradeFlowTests(val anonymous: Boolean) {
    companion object {
        @JvmStatic
        @Parameterized.Parameters
        fun data(): Collection<Boolean> {
            return listOf(true, false)
        }
    }

    private lateinit var mockNet: MockNetwork

    @Before
    fun before() {
        setCordappPackages("net.corda.finance.contracts")
        LogHelper.setLevel("platform.trade", "core.contract.TransactionGroup", "recordingmap")
    }

    @After
    fun after() {
        mockNet.stopNodes()
        LogHelper.reset("platform.trade", "core.contract.TransactionGroup", "recordingmap")
        unsetCordappPackages()
    }

    @Test
    fun `trade cash for commercial paper`() {
        // We run this in parallel threads to help catch any race conditions that may exist. The other tests
        // we run in the unit test thread exclusively to speed things up, ensure deterministic results and
        // allow interruption half way through.
        mockNet = MockNetwork(false, true)

        ledger(initialiseSerialization = false) {
            val notaryNode = mockNet.createNotaryNode()
            val aliceNode = mockNet.createPartyNode(ALICE.name)
            val bobNode = mockNet.createPartyNode(BOB.name)
            val bankNode = mockNet.createPartyNode(BOC.name)
            val notary = notaryNode.services.getDefaultNotary()
            val cashIssuer = bankNode.info.chooseIdentity().ref(1)
            val cpIssuer = bankNode.info.chooseIdentity().ref(1, 2, 3)

            aliceNode.internals.disableDBCloseOnStop()
            bobNode.internals.disableDBCloseOnStop()

            bobNode.database.transaction {
                bobNode.services.fillWithSomeTestCash(2000.DOLLARS, bankNode.services, outputNotary = notary,
                        issuedBy = cashIssuer)
            }

            val alicesFakePaper = aliceNode.database.transaction {
                fillUpForSeller(false, cpIssuer, aliceNode.info.chooseIdentity(),
                        1200.DOLLARS `issued by` bankNode.info.chooseIdentity().ref(0), null, notary).second
            }

            insertFakeTransactions(alicesFakePaper, aliceNode, notaryNode, bankNode)

            val (bobStateMachine, aliceResult) = runBuyerAndSeller(notary, aliceNode, bobNode,
                    "alice's paper".outputStateAndRef())

            // TODO: Verify that the result was inserted into the transaction database.
            // assertEquals(bobResult.get(), aliceNode.storage.validatedTransactions[aliceResult.get().id])
            assertEquals(aliceResult.getOrThrow(), bobStateMachine.getOrThrow().resultFuture.getOrThrow())

            aliceNode.dispose()
            bobNode.dispose()

            aliceNode.database.transaction {
                assertThat(aliceNode.checkpointStorage.checkpoints()).isEmpty()
            }
            aliceNode.internals.manuallyCloseDB()
            bobNode.database.transaction {
                assertThat(bobNode.checkpointStorage.checkpoints()).isEmpty()
            }
            bobNode.internals.manuallyCloseDB()
        }
    }

    @Test(expected = InsufficientBalanceException::class)
    fun `trade cash for commercial paper fails using soft locking`() {
        mockNet = MockNetwork(false, true)

        ledger(initialiseSerialization = false) {
            val notaryNode = mockNet.createNotaryNode()
            val aliceNode = mockNet.createPartyNode(ALICE.name)
            val bobNode = mockNet.createPartyNode(BOB.name)
            val bankNode = mockNet.createPartyNode(BOC.name)
            val issuer = bankNode.info.chooseIdentity().ref(1)
            val notary = aliceNode.services.getDefaultNotary()

            aliceNode.internals.disableDBCloseOnStop()
            bobNode.internals.disableDBCloseOnStop()

            val cashStates = bobNode.database.transaction {
                bobNode.services.fillWithSomeTestCash(2000.DOLLARS, bankNode.services, notary, 3, 3,
                        issuedBy = issuer)
            }

            val alicesFakePaper = aliceNode.database.transaction {
                fillUpForSeller(false, issuer, aliceNode.info.chooseIdentity(),
                        1200.DOLLARS `issued by` bankNode.info.chooseIdentity().ref(0), null, notary).second
            }

            insertFakeTransactions(alicesFakePaper, aliceNode, notaryNode, bankNode)

            val cashLockId = UUID.randomUUID()
            bobNode.database.transaction {
                // lock the cash states with an arbitrary lockId (to prevent the Buyer flow from claiming the states)
                val refs = cashStates.states.map { it.ref }
                if (refs.isNotEmpty()) {
                    bobNode.services.vaultService.softLockReserve(cashLockId, refs.toNonEmptySet())
                }
            }

            val (bobStateMachine, aliceResult) = runBuyerAndSeller(notary, aliceNode, bobNode,
                    "alice's paper".outputStateAndRef())

            assertEquals(aliceResult.getOrThrow(), bobStateMachine.getOrThrow().resultFuture.getOrThrow())

            aliceNode.dispose()
            bobNode.dispose()

            aliceNode.database.transaction {
                assertThat(aliceNode.checkpointStorage.checkpoints()).isEmpty()
            }
            aliceNode.internals.manuallyCloseDB()
            bobNode.database.transaction {
                assertThat(bobNode.checkpointStorage.checkpoints()).isEmpty()
            }
            bobNode.internals.manuallyCloseDB()
        }
    }

    @Test
    fun `shutdown and restore`() {
        mockNet = MockNetwork(false)
        ledger(initialiseSerialization = false) {
            val notaryNode = mockNet.createNotaryNode()
            val aliceNode = mockNet.createPartyNode(ALICE.name)
            var bobNode = mockNet.createPartyNode(BOB.name)
            val bankNode = mockNet.createPartyNode(BOC.name)
            val issuer = bankNode.info.chooseIdentity().ref(1, 2, 3)

            aliceNode.database.transaction {
                aliceNode.services.identityService.verifyAndRegisterIdentity(bobNode.info.chooseIdentityAndCert())
            }
            bobNode.database.transaction {
                bobNode.services.identityService.verifyAndRegisterIdentity(aliceNode.info.chooseIdentityAndCert())
            }
            aliceNode.internals.disableDBCloseOnStop()
            bobNode.internals.disableDBCloseOnStop()

            val bobAddr = bobNode.network.myAddress as InMemoryMessagingNetwork.PeerHandle
            val networkMapAddress = notaryNode.network.myAddress

            mockNet.runNetwork() // Clear network map registration messages
            val notary = aliceNode.services.getDefaultNotary()

            bobNode.database.transaction {
                bobNode.services.fillWithSomeTestCash(2000.DOLLARS, bankNode.services, outputNotary = notary,
                        issuedBy = issuer)
            }
            val alicesFakePaper = aliceNode.database.transaction {
                fillUpForSeller(false, issuer, aliceNode.info.chooseIdentity(),
                        1200.DOLLARS `issued by` bankNode.info.chooseIdentity().ref(0), null, notary).second
            }
            insertFakeTransactions(alicesFakePaper, aliceNode, notaryNode, bankNode)
            val aliceFuture = runBuyerAndSeller(notary, aliceNode, bobNode, "alice's paper".outputStateAndRef()).sellerResult

            // Everything is on this thread so we can now step through the flow one step at a time.
            // Seller Alice already sent a message to Buyer Bob. Pump once:
            bobNode.pumpReceive()

            // Bob sends a couple of queries for the dependencies back to Alice. Alice reponds.
            aliceNode.pumpReceive()
            bobNode.pumpReceive()
            aliceNode.pumpReceive()
            bobNode.pumpReceive()
            aliceNode.pumpReceive()
            bobNode.pumpReceive()

            // OK, now Bob has sent the partial transaction back to Alice and is waiting for Alice's signature.
            bobNode.database.transaction {
                assertThat(bobNode.checkpointStorage.checkpoints()).hasSize(1)
            }

            val storage = bobNode.services.validatedTransactions
            val bobTransactionsBeforeCrash = bobNode.database.transaction {
                (storage as DBTransactionStorage).transactions
            }
            assertThat(bobTransactionsBeforeCrash).isNotEmpty

            // .. and let's imagine that Bob's computer has a power cut. He now has nothing now beyond what was on disk.
            bobNode.dispose()

            // Alice doesn't know that and carries on: she wants to know about the cash transactions he's trying to use.
            // She will wait around until Bob comes back.
            assertThat(aliceNode.pumpReceive()).isNotNull()

            // FIXME: Knowledge of confidential identities is lost on node shutdown, so Bob's node now refuses to sign the
            //        transaction because it has no idea who the parties are.

            // ... bring the node back up ... the act of constructing the SMM will re-register the message handlers
            // that Bob was waiting on before the reboot occurred.
            bobNode = mockNet.createNode(bobAddr.id, object : MockNetwork.Factory<MockNetwork.MockNode> {
                override fun create(config: NodeConfiguration, network: MockNetwork, networkMapAddr: SingleMessageRecipient?,
<<<<<<< HEAD
                                    advertisedServices: Set<ServiceInfo>, id: Int, notaryIdentity: Pair<ServiceInfo, KeyPair>?,
                                    entropyRoot: BigInteger,
                                    customSchemas: Set<MappedSchema>): MockNetwork.MockNode {
                    return MockNetwork.MockNode(config, network, networkMapAddr, advertisedServices, bobAddr.id, notaryIdentity, entropyRoot, customSchemas)
=======
                                    id: Int, notaryIdentity: Pair<ServiceInfo, KeyPair>?, entropyRoot: BigInteger): MockNetwork.MockNode {
                    return MockNetwork.MockNode(config, network, networkMapAddr, bobAddr.id, notaryIdentity, entropyRoot)
>>>>>>> bd53a22e
                }
            }, BOB.name)

            // Find the future representing the result of this state machine again.
            val bobFuture = bobNode.smm.findStateMachines(BuyerAcceptor::class.java).single().second

            // And off we go again.
            mockNet.runNetwork()

            // Bob is now finished and has the same transaction as Alice.
            assertThat(bobFuture.getOrThrow()).isEqualTo(aliceFuture.getOrThrow())

            assertThat(bobNode.smm.findStateMachines(Buyer::class.java)).isEmpty()
            bobNode.database.transaction {
                assertThat(bobNode.checkpointStorage.checkpoints()).isEmpty()
            }
            aliceNode.database.transaction {
                assertThat(aliceNode.checkpointStorage.checkpoints()).isEmpty()
            }

            bobNode.database.transaction {
                val restoredBobTransactions = bobTransactionsBeforeCrash.filter {
                    bobNode.services.validatedTransactions.getTransaction(it.id) != null
                }
                assertThat(restoredBobTransactions).containsAll(bobTransactionsBeforeCrash)
            }

            aliceNode.internals.manuallyCloseDB()
            bobNode.internals.manuallyCloseDB()
        }
    }

    // Creates a mock node with an overridden storage service that uses a RecordingMap, that lets us test the order
    // of gets and puts.
    private fun makeNodeWithTracking(name: CordaX500Name): StartedNode<MockNetwork.MockNode> {
        // Create a node in the mock network ...
        return mockNet.createNode(nodeFactory = object : MockNetwork.Factory<MockNetwork.MockNode> {
            override fun create(config: NodeConfiguration,
                                network: MockNetwork,
                                networkMapAddr: SingleMessageRecipient?,
<<<<<<< HEAD
                                advertisedServices: Set<ServiceInfo>, id: Int,
                                notaryIdentity: Pair<ServiceInfo, KeyPair>?,
                                entropyRoot: BigInteger,
                                customSchemas: Set<MappedSchema>): MockNetwork.MockNode {
                return object : MockNetwork.MockNode(config, network, networkMapAddr, advertisedServices, id, notaryIdentity, entropyRoot, customSchemas) {
=======
                                id: Int, notaryIdentity: Pair<ServiceInfo, KeyPair>?,
                                entropyRoot: BigInteger): MockNetwork.MockNode {
                return object : MockNetwork.MockNode(config, network, networkMapAddr, id, notaryIdentity, entropyRoot) {
>>>>>>> bd53a22e
                    // That constructs a recording tx storage
                    override fun makeTransactionStorage(): WritableTransactionStorage {
                        return RecordingTransactionStorage(database, super.makeTransactionStorage())
                    }
                }
            }
        }, legalName = name)
    }

    @Test
    fun `check dependencies of sale asset are resolved`() {
        mockNet = MockNetwork(false)

        val notaryNode = mockNet.createNotaryNode()
        val aliceNode = makeNodeWithTracking(ALICE.name)
        val bobNode = makeNodeWithTracking(BOB.name)
        val bankNode = makeNodeWithTracking(BOC.name)
        val issuer = bankNode.info.chooseIdentity().ref(1, 2, 3)
        mockNet.runNetwork()
        notaryNode.internals.ensureRegistered()
        val notary = aliceNode.services.getDefaultNotary()

        ledger(aliceNode.services, initialiseSerialization = false) {

            // Insert a prospectus type attachment into the commercial paper transaction.
            val stream = ByteArrayOutputStream()
            JarOutputStream(stream).use {
                it.putNextEntry(ZipEntry("Prospectus.txt"))
                it.write("Our commercial paper is top notch stuff".toByteArray())
                it.closeEntry()
            }
            val attachmentID = aliceNode.database.transaction {
                attachment(ByteArrayInputStream(stream.toByteArray()))
            }

            val bobsFakeCash = bobNode.database.transaction {
                fillUpForBuyer(false, issuer, AnonymousParty(bobNode.info.chooseIdentity().owningKey), notary)
            }.second
            val bobsSignedTxns = insertFakeTransactions(bobsFakeCash, bobNode, notaryNode, bankNode)
            val alicesFakePaper = aliceNode.database.transaction {
                fillUpForSeller(false, issuer, aliceNode.info.chooseIdentity(),
                        1200.DOLLARS `issued by` bankNode.info.chooseIdentity().ref(0), attachmentID, notary).second
            }
            val alicesSignedTxns = insertFakeTransactions(alicesFakePaper, aliceNode, notaryNode, bankNode)

            mockNet.runNetwork() // Clear network map registration messages

            runBuyerAndSeller(notary, aliceNode, bobNode, "alice's paper".outputStateAndRef())

            mockNet.runNetwork()

            run {
                val records = (bobNode.services.validatedTransactions as RecordingTransactionStorage).records
                // Check Bobs's database accesses as Bob's cash transactions are downloaded by Alice.
                records.expectEvents(isStrict = false) {
                    sequence(
                            // Buyer Bob is told about Alice's commercial paper, but doesn't know it ..
                            expect(TxRecord.Get(alicesFakePaper[0].id)),
                            // He asks and gets the tx, validates it, sees it's a self issue with no dependencies, stores.
                            expect(TxRecord.Add(alicesSignedTxns.values.first())),
                            // Alice gets Bob's proposed transaction and doesn't know his two cash states. She asks, Bob answers.
                            expect(TxRecord.Get(bobsFakeCash[1].id)),
                            expect(TxRecord.Get(bobsFakeCash[2].id)),
                            // Alice notices that Bob's cash txns depend on a third tx she also doesn't know. She asks, Bob answers.
                            expect(TxRecord.Get(bobsFakeCash[0].id))
                    )
                }

                // Bob has downloaded the attachment.
                bobNode.database.transaction {
                    bobNode.services.attachments.openAttachment(attachmentID)!!.openAsJAR().use {
                        it.nextJarEntry
                        val contents = it.reader().readText()
                        assertTrue(contents.contains("Our commercial paper is top notch stuff"))
                    }
                }
            }

            // And from Alice's perspective ...
            run {
                val records = (aliceNode.services.validatedTransactions as RecordingTransactionStorage).records
                records.expectEvents(isStrict = false) {
                    sequence(
                            // Seller Alice sends her seller info to Bob, who wants to check the asset for sale.
                            // He requests, Alice looks up in her DB to send the tx to Bob
                            expect(TxRecord.Get(alicesFakePaper[0].id)),
                            // Seller Alice gets a proposed tx which depends on Bob's two cash txns and her own tx.
                            expect(TxRecord.Get(bobsFakeCash[1].id)),
                            expect(TxRecord.Get(bobsFakeCash[2].id)),
                            expect(TxRecord.Get(alicesFakePaper[0].id)),
                            // Alice notices that Bob's cash txns depend on a third tx she also doesn't know.
                            expect(TxRecord.Get(bobsFakeCash[0].id)),
                            // Bob answers with the transactions that are now all verifiable, as Alice bottomed out.
                            // Bob's transactions are valid, so she commits to the database
                            expect(TxRecord.Add(bobsSignedTxns[bobsFakeCash[0].id]!!)),
                            expect(TxRecord.Get(bobsFakeCash[0].id)), // Verify
                            expect(TxRecord.Add(bobsSignedTxns[bobsFakeCash[2].id]!!)),
                            expect(TxRecord.Get(bobsFakeCash[0].id)), // Verify
                            expect(TxRecord.Add(bobsSignedTxns[bobsFakeCash[1].id]!!)),
                            // Now she verifies the transaction is contract-valid (not signature valid) which means
                            // looking up the states again.
                            expect(TxRecord.Get(bobsFakeCash[1].id)),
                            expect(TxRecord.Get(bobsFakeCash[2].id)),
                            expect(TxRecord.Get(alicesFakePaper[0].id)),
                            // Alice needs to look up the input states to find out which Notary they point to
                            expect(TxRecord.Get(bobsFakeCash[1].id)),
                            expect(TxRecord.Get(bobsFakeCash[2].id)),
                            expect(TxRecord.Get(alicesFakePaper[0].id))
                    )
                }
            }
        }
    }

    @Test
    fun `track works`() {
        mockNet = MockNetwork(false)

        val notaryNode = mockNet.createNotaryNode()
        val aliceNode = makeNodeWithTracking(ALICE.name)
        val bobNode = makeNodeWithTracking(BOB.name)
        val bankNode = makeNodeWithTracking(BOC.name)
        val issuer = bankNode.info.chooseIdentity().ref(1, 2, 3)

        mockNet.runNetwork()
        notaryNode.internals.ensureRegistered()
        val notary = aliceNode.services.getDefaultNotary()

        ledger(aliceNode.services, initialiseSerialization = false) {
            // Insert a prospectus type attachment into the commercial paper transaction.
            val stream = ByteArrayOutputStream()
            JarOutputStream(stream).use {
                it.putNextEntry(ZipEntry("Prospectus.txt"))
                it.write("Our commercial paper is top notch stuff".toByteArray())
                it.closeEntry()
            }
            val attachmentID = aliceNode.database.transaction {
                attachment(ByteArrayInputStream(stream.toByteArray()))
            }

            val bobsKey = bobNode.services.keyManagementService.keys.single()
            val bobsFakeCash = bobNode.database.transaction {
                fillUpForBuyer(false, issuer, AnonymousParty(bobsKey), notary)
            }.second
            insertFakeTransactions(bobsFakeCash, bobNode, notaryNode, bankNode)

            val alicesFakePaper = aliceNode.database.transaction {
                fillUpForSeller(false, issuer, aliceNode.info.chooseIdentity(),
                        1200.DOLLARS `issued by` bankNode.info.chooseIdentity().ref(0), attachmentID, notary).second
            }

            insertFakeTransactions(alicesFakePaper, aliceNode, notaryNode, bankNode)

            mockNet.runNetwork() // Clear network map registration messages

            val aliceTxStream = aliceNode.services.validatedTransactions.track().updates
            val aliceTxMappings = with(aliceNode) {
                database.transaction { services.stateMachineRecordedTransactionMapping.track().updates }
            }
            val aliceSmId = runBuyerAndSeller(notary, aliceNode, bobNode,
                    "alice's paper".outputStateAndRef()).sellerId

            mockNet.runNetwork()

            // We need to declare this here, if we do it inside [expectEvents] kotlin throws an internal compiler error(!).
            val aliceTxExpectations = sequence(
                    expect { tx: SignedTransaction ->
                        require(tx.id == bobsFakeCash[0].id)
                    },
                    expect { tx: SignedTransaction ->
                        require(tx.id == bobsFakeCash[2].id)
                    },
                    expect { tx: SignedTransaction ->
                        require(tx.id == bobsFakeCash[1].id)
                    }
            )
            aliceTxStream.expectEvents { aliceTxExpectations }
            val aliceMappingExpectations = sequence(
                    expect<StateMachineTransactionMapping> { (stateMachineRunId, transactionId) ->
                        require(stateMachineRunId == aliceSmId)
                        require(transactionId == bobsFakeCash[0].id)
                    },
                    expect { (stateMachineRunId, transactionId) ->
                        require(stateMachineRunId == aliceSmId)
                        require(transactionId == bobsFakeCash[2].id)
                    },
                    expect { (stateMachineRunId, transactionId) ->
                        require(stateMachineRunId == aliceSmId)
                        require(transactionId == bobsFakeCash[1].id)
                    }
            )
            aliceTxMappings.expectEvents { aliceMappingExpectations }
        }
    }

    @Test
    fun `dependency with error on buyer side`() {
        mockNet = MockNetwork(false)
        ledger(initialiseSerialization = false) {
            runWithError(true, false, "at least one cash input")
        }
    }

    @Test
    fun `dependency with error on seller side`() {
        mockNet = MockNetwork(false)
        ledger(initialiseSerialization = false) {
            runWithError(false, true, "Issuances have a time-window")
        }
    }

    private data class RunResult(
            // The buyer is not created immediately, only when the seller starts running
            val buyer: CordaFuture<FlowStateMachine<*>>,
            val sellerResult: CordaFuture<SignedTransaction>,
            val sellerId: StateMachineRunId
    )

    private fun runBuyerAndSeller(notary: Party,
                                  sellerNode: StartedNode<MockNetwork.MockNode>,
                                  buyerNode: StartedNode<MockNetwork.MockNode>,
                                  assetToSell: StateAndRef<OwnableState>): RunResult {
        val buyerFlows: Observable<out FlowLogic<*>> = buyerNode.internals.registerInitiatedFlow(BuyerAcceptor::class.java)
        val firstBuyerFiber = buyerFlows.toFuture().map { it.stateMachine }
        val seller = SellerInitiator(buyerNode.info.chooseIdentity(), notary, assetToSell, 1000.DOLLARS, anonymous)
        val sellerResult = sellerNode.services.startFlow(seller).resultFuture
        return RunResult(firstBuyerFiber, sellerResult, seller.stateMachine.id)
    }

    @InitiatingFlow
    class SellerInitiator(private val buyer: Party,
                          private val notary: Party,
                          private val assetToSell: StateAndRef<OwnableState>,
                          private val price: Amount<Currency>,
                          private val anonymous: Boolean) : FlowLogic<SignedTransaction>() {
        @Suspendable
        override fun call(): SignedTransaction {
            val myPartyAndCert = if (anonymous) {
                serviceHub.keyManagementService.freshKeyAndCert(ourIdentityAndCert, false)
            } else {
                ourIdentityAndCert
            }
            val buyerSession = initiateFlow(buyer)
            buyerSession.send(TestTx(notary, price, anonymous))
            return subFlow(Seller(
                    buyerSession,
                    assetToSell,
                    price,
                    myPartyAndCert))
        }
    }

    @InitiatedBy(SellerInitiator::class)
    class BuyerAcceptor(private val sellerSession: FlowSession) : FlowLogic<SignedTransaction>() {
        @Suspendable
        override fun call(): SignedTransaction {
            val (notary, price, anonymous) = sellerSession.receive<TestTx>().unwrap {
                require(serviceHub.networkMapCache.isNotary(it.notaryIdentity)) { "${it.notaryIdentity} is not a notary" }
                it
            }
            return subFlow(Buyer(sellerSession, notary, price, CommercialPaper.State::class.java, anonymous))
        }
    }

    @CordaSerializable
    data class TestTx(val notaryIdentity: Party, val price: Amount<Currency>, val anonymous: Boolean)

    private fun LedgerDSL<TestTransactionDSLInterpreter, TestLedgerDSLInterpreter>.runWithError(
            bobError: Boolean,
            aliceError: Boolean,
            expectedMessageSubstring: String
    ) {
        val notaryNode = mockNet.createNotaryNode()
        val aliceNode = mockNet.createPartyNode(ALICE.name)
        val bobNode = mockNet.createPartyNode(BOB.name)
        val bankNode = mockNet.createPartyNode(BOC.name)
        val issuer = bankNode.info.chooseIdentity().ref(1, 2, 3)

        mockNet.runNetwork()
        notaryNode.internals.ensureRegistered()
        val notary = aliceNode.services.getDefaultNotary()

        val bobsBadCash = bobNode.database.transaction {
            fillUpForBuyer(bobError, issuer, bobNode.info.chooseIdentity(),
                    notary).second
        }
        val alicesFakePaper = aliceNode.database.transaction {
            fillUpForSeller(aliceError, issuer, aliceNode.info.chooseIdentity(),
                    1200.DOLLARS `issued by` issuer, null, notary).second
        }

        insertFakeTransactions(bobsBadCash, bobNode, notaryNode, bankNode)
        insertFakeTransactions(alicesFakePaper, aliceNode, notaryNode, bankNode)

        mockNet.runNetwork() // Clear network map registration messages

        val (bobStateMachine, aliceResult) = runBuyerAndSeller(notary, aliceNode, bobNode, "alice's paper".outputStateAndRef())

        mockNet.runNetwork()

        val e = assertFailsWith<TransactionVerificationException> {
            if (bobError)
                aliceResult.getOrThrow()
            else
                bobStateMachine.getOrThrow().resultFuture.getOrThrow()
        }
        val underlyingMessage = e.rootCause.message!!
        if (expectedMessageSubstring !in underlyingMessage) {
            assertEquals(expectedMessageSubstring, underlyingMessage)
        }
    }


    private fun insertFakeTransactions(
            wtxToSign: List<WireTransaction>,
            node: StartedNode<*>,
            notaryNode: StartedNode<*>,
            vararg extraSigningNodes: StartedNode<*>): Map<SecureHash, SignedTransaction> {

        val signed = wtxToSign.map {
            val id = it.id
            val sigs = mutableListOf<TransactionSignature>()
            val nodeKey = node.info.chooseIdentity().owningKey
            sigs.add(node.services.keyManagementService.sign(SignableData(id, SignatureMetadata(1, Crypto.findSignatureScheme(nodeKey).schemeNumberID)), nodeKey))
            sigs.add(notaryNode.services.keyManagementService.sign(SignableData(id, SignatureMetadata(1,
                    Crypto.findSignatureScheme(notaryNode.info.legalIdentities[1].owningKey).schemeNumberID)), notaryNode.info.legalIdentities[1].owningKey))
            extraSigningNodes.forEach { currentNode ->
                sigs.add(currentNode.services.keyManagementService.sign(
                        SignableData(id, SignatureMetadata(1, Crypto.findSignatureScheme(currentNode.info.chooseIdentity().owningKey).schemeNumberID)),
                        currentNode.info.chooseIdentity().owningKey)
                )
            }
            SignedTransaction(it, sigs)
        }
        return node.database.transaction {
            node.services.recordTransactions(signed)
            val validatedTransactions = node.services.validatedTransactions
            if (validatedTransactions is RecordingTransactionStorage) {
                validatedTransactions.records.clear()
            }
            signed.associateBy { it.id }
        }
    }

    private fun LedgerDSL<TestTransactionDSLInterpreter, TestLedgerDSLInterpreter>.fillUpForBuyer(
            withError: Boolean,
            issuer: PartyAndReference,
            owner: AbstractParty,
            notary: Party): Pair<Vault<ContractState>, List<WireTransaction>> {
        val interimOwner = issuer.party
        // Bob (Buyer) has some cash he got from the Bank of Elbonia, Alice (Seller) has some commercial paper she
        // wants to sell to Bob.
        val eb1 = transaction(transactionBuilder = TransactionBuilder(notary = notary)) {
            // Issued money to itself.
            output(Cash.PROGRAM_ID, "elbonian money 1", notary = notary) { 800.DOLLARS.CASH issuedBy issuer ownedBy interimOwner }
            output(Cash.PROGRAM_ID, "elbonian money 2", notary = notary) { 1000.DOLLARS.CASH issuedBy issuer ownedBy interimOwner }
            if (!withError) {
                command(issuer.party.owningKey) { Cash.Commands.Issue() }
            } else {
                // Put a broken command on so at least a signature is created
                command(issuer.party.owningKey) { Cash.Commands.Move() }
            }
            timeWindow(TEST_TX_TIME)
            if (withError) {
                this.fails()
            } else {
                this.verifies()
            }
        }

        // Bob gets some cash onto the ledger from BoE
        val bc1 = transaction(transactionBuilder = TransactionBuilder(notary = notary)) {
            input("elbonian money 1")
            output(Cash.PROGRAM_ID, "bob cash 1", notary = notary) { 800.DOLLARS.CASH issuedBy issuer ownedBy owner }
            command(interimOwner.owningKey) { Cash.Commands.Move() }
            this.verifies()
        }

        val bc2 = transaction(transactionBuilder = TransactionBuilder(notary = notary)) {
            input("elbonian money 2")
            output(Cash.PROGRAM_ID, "bob cash 2", notary = notary) { 300.DOLLARS.CASH issuedBy issuer ownedBy owner }
            output(Cash.PROGRAM_ID, notary = notary) { 700.DOLLARS.CASH issuedBy issuer ownedBy interimOwner }   // Change output.
            command(interimOwner.owningKey) { Cash.Commands.Move() }
            this.verifies()
        }

        val vault = Vault<ContractState>(listOf("bob cash 1".outputStateAndRef(), "bob cash 2".outputStateAndRef()))
        return Pair(vault, listOf(eb1, bc1, bc2))
    }

    private fun LedgerDSL<TestTransactionDSLInterpreter, TestLedgerDSLInterpreter>.fillUpForSeller(
            withError: Boolean,
            issuer: PartyAndReference,
            owner: AbstractParty,
            amount: Amount<Issued<Currency>>,
            attachmentID: SecureHash?,
            notary: Party): Pair<Vault<ContractState>, List<WireTransaction>> {
        val ap = transaction(transactionBuilder = TransactionBuilder(notary = notary)) {
            output(CommercialPaper.CP_PROGRAM_ID, "alice's paper", notary = notary) {
                CommercialPaper.State(issuer, owner, amount, TEST_TX_TIME + 7.days)
            }
            command(issuer.party.owningKey) { CommercialPaper.Commands.Issue() }
            if (!withError)
                timeWindow(time = TEST_TX_TIME)
            if (attachmentID != null)
                attachment(attachmentID)
            if (withError) {
                this.fails()
            } else {
                this.verifies()
            }
        }

        val vault = Vault<ContractState>(listOf("alice's paper".outputStateAndRef()))
        return Pair(vault, listOf(ap))
    }


    class RecordingTransactionStorage(val database: CordaPersistence, val delegate: WritableTransactionStorage) : WritableTransactionStorage, SingletonSerializeAsToken() {
        override fun track(): DataFeed<List<SignedTransaction>, SignedTransaction> {
            return database.transaction {
                delegate.track()
            }
        }

        val records: MutableList<TxRecord> = Collections.synchronizedList(ArrayList<TxRecord>())
        override val updates: Observable<SignedTransaction>
            get() = delegate.updates

        override fun addTransaction(transaction: SignedTransaction): Boolean {
            database.transaction {
                records.add(TxRecord.Add(transaction))
                delegate.addTransaction(transaction)
            }
            return true
        }

        override fun getTransaction(id: SecureHash): SignedTransaction? {
            return database.transaction {
                records.add(TxRecord.Get(id))
                delegate.getTransaction(id)
            }
        }
    }

    interface TxRecord {
        data class Add(val transaction: SignedTransaction) : TxRecord
        data class Get(val id: SecureHash) : TxRecord
    }

}<|MERGE_RESOLUTION|>--- conflicted
+++ resolved
@@ -32,7 +32,6 @@
 import net.corda.finance.contracts.CommercialPaper
 import net.corda.finance.contracts.asset.CASH
 import net.corda.finance.contracts.asset.Cash
-import net.corda.finance.contracts.asset.ownedBy
 import net.corda.finance.flows.TwoPartyTradeFlow.Buyer
 import net.corda.finance.flows.TwoPartyTradeFlow.Seller
 import net.corda.node.internal.StartedNode
@@ -223,8 +222,6 @@
             bobNode.internals.disableDBCloseOnStop()
 
             val bobAddr = bobNode.network.myAddress as InMemoryMessagingNetwork.PeerHandle
-            val networkMapAddress = notaryNode.network.myAddress
-
             mockNet.runNetwork() // Clear network map registration messages
             val notary = aliceNode.services.getDefaultNotary()
 
@@ -276,15 +273,8 @@
             // that Bob was waiting on before the reboot occurred.
             bobNode = mockNet.createNode(bobAddr.id, object : MockNetwork.Factory<MockNetwork.MockNode> {
                 override fun create(config: NodeConfiguration, network: MockNetwork, networkMapAddr: SingleMessageRecipient?,
-<<<<<<< HEAD
-                                    advertisedServices: Set<ServiceInfo>, id: Int, notaryIdentity: Pair<ServiceInfo, KeyPair>?,
-                                    entropyRoot: BigInteger,
-                                    customSchemas: Set<MappedSchema>): MockNetwork.MockNode {
-                    return MockNetwork.MockNode(config, network, networkMapAddr, advertisedServices, bobAddr.id, notaryIdentity, entropyRoot, customSchemas)
-=======
-                                    id: Int, notaryIdentity: Pair<ServiceInfo, KeyPair>?, entropyRoot: BigInteger): MockNetwork.MockNode {
-                    return MockNetwork.MockNode(config, network, networkMapAddr, bobAddr.id, notaryIdentity, entropyRoot)
->>>>>>> bd53a22e
+                                    id: Int, notaryIdentity: Pair<ServiceInfo, KeyPair>?, entropyRoot: BigInteger, customSchemas: Set<MappedSchema>): MockNetwork.MockNode {
+                    return MockNetwork.MockNode(config, network, networkMapAddr, bobAddr.id, notaryIdentity, entropyRoot, customSchemas)
                 }
             }, BOB.name)
 
@@ -325,17 +315,9 @@
             override fun create(config: NodeConfiguration,
                                 network: MockNetwork,
                                 networkMapAddr: SingleMessageRecipient?,
-<<<<<<< HEAD
-                                advertisedServices: Set<ServiceInfo>, id: Int,
-                                notaryIdentity: Pair<ServiceInfo, KeyPair>?,
-                                entropyRoot: BigInteger,
-                                customSchemas: Set<MappedSchema>): MockNetwork.MockNode {
-                return object : MockNetwork.MockNode(config, network, networkMapAddr, advertisedServices, id, notaryIdentity, entropyRoot, customSchemas) {
-=======
                                 id: Int, notaryIdentity: Pair<ServiceInfo, KeyPair>?,
-                                entropyRoot: BigInteger): MockNetwork.MockNode {
-                return object : MockNetwork.MockNode(config, network, networkMapAddr, id, notaryIdentity, entropyRoot) {
->>>>>>> bd53a22e
+                                entropyRoot: BigInteger, customSchemas: Set<MappedSchema>): MockNetwork.MockNode {
+                return object : MockNetwork.MockNode(config, network, networkMapAddr, id, notaryIdentity, entropyRoot, customSchemas) {
                     // That constructs a recording tx storage
                     override fun makeTransactionStorage(): WritableTransactionStorage {
                         return RecordingTransactionStorage(database, super.makeTransactionStorage())

package net.corda.node.services.network

import net.corda.core.CordaException
import net.corda.core.crypto.DigitalSignature
import net.corda.core.crypto.SignedData
import net.corda.core.crypto.isFulfilledBy
import net.corda.core.crypto.random63BitValue
import net.corda.core.identity.PartyAndCertificate
import net.corda.core.internal.ThreadBox
import net.corda.core.internal.VisibleForTesting
import net.corda.core.messaging.MessageRecipients
import net.corda.core.messaging.SingleMessageRecipient
import net.corda.core.node.NodeInfo
import net.corda.core.node.services.KeyManagementService
import net.corda.core.node.services.NetworkMapCache
import net.corda.core.serialization.CordaSerializable
import net.corda.core.serialization.SerializedBytes
import net.corda.core.serialization.deserialize
import net.corda.core.serialization.serialize
import net.corda.core.utilities.debug
import net.corda.core.utilities.loggerFor
import net.corda.node.services.api.AbstractNodeService
import net.corda.node.services.api.NetworkMapCacheInternal
import net.corda.node.services.messaging.MessageHandlerRegistration
import net.corda.node.services.messaging.MessagingService
import net.corda.node.services.messaging.ServiceRequestMessage
import net.corda.node.services.messaging.createMessage
import net.corda.node.services.network.NetworkMapService.*
import net.corda.node.services.network.NetworkMapService.Companion.FETCH_TOPIC
import net.corda.node.services.network.NetworkMapService.Companion.PUSH_ACK_TOPIC
import net.corda.node.services.network.NetworkMapService.Companion.PUSH_TOPIC
import net.corda.node.services.network.NetworkMapService.Companion.QUERY_TOPIC
import net.corda.node.services.network.NetworkMapService.Companion.REGISTER_TOPIC
import net.corda.node.services.network.NetworkMapService.Companion.SUBSCRIPTION_TOPIC
import net.corda.node.utilities.AddOrRemove
import net.corda.node.utilities.AddOrRemove.ADD
import net.corda.node.utilities.AddOrRemove.REMOVE
import java.io.IOException
import java.security.PublicKey
import java.security.SignatureException
import java.time.Instant
import java.time.Period
import java.util.*
import java.util.concurrent.ConcurrentHashMap
import java.util.concurrent.atomic.AtomicInteger
import javax.annotation.concurrent.ThreadSafe

/**
 * A network map contains lists of nodes on the network along with information about their identity keys, services
 * they provide and host names or IP addresses where they can be connected to. This information is cached locally within
 * nodes, by the [NetworkMapCache]. Currently very basic consensus controls are applied, using signed changes which
 * replace each other based on a serial number present in the change.
 */
// TODO: A better architecture for the network map service might be one like the Tor directory authorities, where
// several nodes linked by RAFT or Paxos elect a leader and that leader distributes signed documents describing the
// network layout. Those documents can then be cached by every node and thus a network map can/ be retrieved given only
// a single successful peer connection.
//
// It may also be that this is replaced or merged with the identity management service; for example if the network has
// a concept of identity changes over time, should that include the node for an identity? If so, that is likely to
// replace this service.
interface NetworkMapService {

    companion object {
        val DEFAULT_EXPIRATION_PERIOD: Period = Period.ofWeeks(4)
        const val FETCH_TOPIC = "platform.network_map.fetch"
        const val QUERY_TOPIC = "platform.network_map.query"
        const val REGISTER_TOPIC = "platform.network_map.register"
        const val SUBSCRIPTION_TOPIC = "platform.network_map.subscribe"
        // Base topic used when pushing out updates to the network map. Consumed, for example, by the map cache.
        // When subscribing to these updates, remember they must be acknowledged
        const val PUSH_TOPIC = "platform.network_map.push"
        // Base topic for messages acknowledging pushed updates
        const val PUSH_ACK_TOPIC = "platform.network_map.push_ack"
    }

    data class FetchMapRequest(val subscribe: Boolean,
                               val ifChangedSinceVersion: Int?,
                               override val replyTo: SingleMessageRecipient,
                               override val sessionID: Long = random63BitValue()) : ServiceRequestMessage

    @CordaSerializable
    data class FetchMapResponse(val nodes: List<NodeRegistration>?, val version: Int)

    data class QueryIdentityRequest(val identity: PartyAndCertificate,
                                    override val replyTo: SingleMessageRecipient,
                                    override val sessionID: Long = random63BitValue()) : ServiceRequestMessage

    @CordaSerializable
    data class QueryIdentityResponse(val node: NodeInfo?)

    // TODO Rename this RegistractionChangeRequest or similar (and related classes)
    data class RegistrationRequest(val wireReg: WireNodeRegistration,
                                   override val replyTo: SingleMessageRecipient,
                                   override val sessionID: Long = random63BitValue()) : ServiceRequestMessage

    /** If [error] is null then the registration was successful. If not null then it wasn't and it explains why */
    @CordaSerializable
    data class RegistrationResponse(val error: String?)

    data class SubscribeRequest(val subscribe: Boolean,
                                override val replyTo: SingleMessageRecipient,
                                override val sessionID: Long = random63BitValue()) : ServiceRequestMessage

    @CordaSerializable
    data class SubscribeResponse(val confirmed: Boolean)

    @CordaSerializable
    data class Update(val wireReg: WireNodeRegistration, val mapVersion: Int, val replyTo: MessageRecipients)

    @CordaSerializable
    data class UpdateAcknowledge(val mapVersion: Int, val replyTo: MessageRecipients)
}

object NullNetworkMapService : NetworkMapService

@ThreadSafe
<<<<<<< HEAD
class InMemoryNetworkMapService(network: MessagingService, ownPlatformVersion: Int, networkMapCache: NetworkMapCacheInternal, minimumPlatformVersion: Int)
    : AbstractNetworkMapService(network, ownPlatformVersion, networkMapCache, minimumPlatformVersion) {
=======
class InMemoryNetworkMapService(network: MessagingService, networkMapCache: NetworkMapCacheInternal, minimumPlatformVersion: Int)
    : AbstractNetworkMapService(network, networkMapCache, minimumPlatformVersion) {
>>>>>>> c4aaa834

    override val nodeRegistrations: MutableMap<PartyAndCertificate, NodeRegistrationInfo> = ConcurrentHashMap()
    override val subscribers = ThreadBox(mutableMapOf<SingleMessageRecipient, LastAcknowledgeInfo>())

    init {
        setup()
    }
}

/**
 * Abstracted out core functionality as the basis for a persistent implementation, as well as existing in-memory implementation.
 *
 * Design is slightly refactored to track time and map version of last acknowledge per subscriber to facilitate
 * subscriber clean up and is simpler to persist than the previous implementation based on a set of missing messages acks.
 */
@ThreadSafe
abstract class AbstractNetworkMapService(network: MessagingService,
<<<<<<< HEAD
                                         ownPlatformVersion: Int,
=======
>>>>>>> c4aaa834
                                         private val networkMapCache: NetworkMapCacheInternal,
                                         private val minimumPlatformVersion: Int) : NetworkMapService, AbstractNodeService(network) {
    companion object {
        /**
         * Maximum credible size for a registration request. Generally requests are around 2000-6000 bytes, so this gives a
         * 10 times overhead.
         */
        private const val MAX_SIZE_REGISTRATION_REQUEST_BYTES = 40000
        private val logger = loggerFor<AbstractNetworkMapService>()
    }

    protected abstract val nodeRegistrations: MutableMap<PartyAndCertificate, NodeRegistrationInfo>

    // Map from subscriber address, to most recently acknowledged update map version.
    protected abstract val subscribers: ThreadBox<MutableMap<SingleMessageRecipient, LastAcknowledgeInfo>>

    protected val _mapVersion = AtomicInteger(0)

    @VisibleForTesting
    val mapVersion: Int
        get() = _mapVersion.get()

    /** Maximum number of unacknowledged updates to send to a node before automatically unregistering them for updates */
    val maxUnacknowledgedUpdates = 10

    private val handlers = ArrayList<MessageHandlerRegistration>()
<<<<<<< HEAD

    init {
        require(minimumPlatformVersion >= 1) { "minimumPlatformVersion cannot be less than 1" }
        require(minimumPlatformVersion <= ownPlatformVersion) {
            "minimumPlatformVersion cannot be greater than the node's own version"
        }
    }

=======
>>>>>>> c4aaa834
    protected fun setup() {
        // Register message handlers
        handlers += addMessageHandler(FETCH_TOPIC) { req: FetchMapRequest -> processFetchAllRequest(req) }
        handlers += addMessageHandler(QUERY_TOPIC) { req: QueryIdentityRequest -> processQueryRequest(req) }
        handlers += addMessageHandler(REGISTER_TOPIC) { req: RegistrationRequest -> processRegistrationRequest(req) }
        handlers += addMessageHandler(SUBSCRIPTION_TOPIC) { req: SubscribeRequest -> processSubscriptionRequest(req) }
        handlers += network.addMessageHandler(PUSH_ACK_TOPIC) { message, _ ->
            val req = message.data.deserialize<UpdateAcknowledge>()
            processAcknowledge(req)
        }
    }

    @VisibleForTesting
    fun unregisterNetworkHandlers() {
        for (handler in handlers) {
            network.removeMessageHandler(handler)
        }
        handlers.clear()
    }

    private fun addSubscriber(subscriber: MessageRecipients) {
        if (subscriber !is SingleMessageRecipient) throw NodeMapException.InvalidSubscriber()
        subscribers.locked {
            if (!containsKey(subscriber)) {
                put(subscriber, LastAcknowledgeInfo(mapVersion))
            }
        }
    }

    private fun removeSubscriber(subscriber: MessageRecipients) {
        if (subscriber !is SingleMessageRecipient) throw NodeMapException.InvalidSubscriber()
        subscribers.locked { remove(subscriber) }
    }

    private fun processAcknowledge(request: UpdateAcknowledge) {
        if (request.replyTo !is SingleMessageRecipient) throw NodeMapException.InvalidSubscriber()
        subscribers.locked {
            val lastVersionAcked = this[request.replyTo]?.mapVersion
            if ((lastVersionAcked ?: 0) < request.mapVersion) {
                this[request.replyTo] = LastAcknowledgeInfo(request.mapVersion)
            }
        }
    }

    private fun processFetchAllRequest(request: FetchMapRequest): FetchMapResponse {
        if (request.subscribe) {
            addSubscriber(request.replyTo)
        }
        val currentVersion = mapVersion
        val nodeRegistrations = if (request.ifChangedSinceVersion == null || request.ifChangedSinceVersion < currentVersion) {
            // We return back the current state of the entire map including nodes that have been removed
            ArrayList(nodeRegistrations.values.map { it.reg })  // Snapshot to avoid attempting to serialise Map internals
        } else {
            null
        }
        return FetchMapResponse(nodeRegistrations, currentVersion)
    }

    private fun processQueryRequest(request: QueryIdentityRequest): QueryIdentityResponse {
        val candidate = nodeRegistrations[request.identity]?.reg
        // If the most recent record we have is of the node being removed from the map, then it's considered
        // as no match.
        val node = if (candidate == null || candidate.type == REMOVE) null else candidate.node
        return QueryIdentityResponse(node)
    }

    private fun processRegistrationRequest(request: RegistrationRequest): RegistrationResponse {
        val requestSize = request.wireReg.raw.size
        logger.debug { "Received registration request of size: $requestSize" }
        if (requestSize > MAX_SIZE_REGISTRATION_REQUEST_BYTES) {
            return RegistrationResponse("Request is too big")
        }

        val change = try {
            request.wireReg.verified()
        } catch (e: SignatureException) {
            return RegistrationResponse("Invalid signature on request")
        } catch (e: IOException) {
            val msg = "Unexpected IO exception: ${e.message}"
            logger.error(msg, e)
            return RegistrationResponse(msg)
        }
        val node = change.node
        // Get identity from signature on node's registration and use it as an index.
        val identity = node.legalIdentitiesAndCerts.singleOrNull { request.wireReg.sig.by == it.owningKey }
        identity ?: return RegistrationResponse("Key from signature on the node registration wasn't found in NodeInfo")

        if (node.platformVersion < minimumPlatformVersion) {
            return RegistrationResponse("Minimum platform version requirement not met: $minimumPlatformVersion")
        }

        // Update the current value atomically, so that if multiple updates come
        // in on different threads, there is no risk of a race condition while checking
        // sequence numbers.
        val registrationInfo = try {
            nodeRegistrations.compute(identity) { _, existing: NodeRegistrationInfo? ->
                require(!((existing == null || existing.reg.type == REMOVE) && change.type == REMOVE)) {
                    "Attempting to de-register unknown node"
                }
                require(existing == null || existing.reg.serial < change.serial) { "Serial value is too small" }
                NodeRegistrationInfo(change, _mapVersion.incrementAndGet())
            }
        } catch (e: IllegalArgumentException) {
            return RegistrationResponse(e.message)
        }

        notifySubscribers(request.wireReg, registrationInfo!!.mapVersion)

        // Update the local cache
        // TODO: Once local messaging is fixed, this should go over the network layer as it does to other
        // subscribers
        when (change.type) {
            ADD -> {
                logger.info("Added node ${node.addresses} to network map")
                networkMapCache.addNode(change.node)
            }
            REMOVE -> {
                logger.info("Removed node ${node.addresses} from network map")
                networkMapCache.removeNode(change.node)
            }
        }

        return RegistrationResponse(null)
    }

    private fun notifySubscribers(wireReg: WireNodeRegistration, newMapVersion: Int) {
        // TODO: Once we have a better established messaging system, we can probably send
        //       to a MessageRecipientGroup that nodes join/leave, rather than the network map
        //       service itself managing the group
        val update = NetworkMapService.Update(wireReg, newMapVersion, network.myAddress).serialize().bytes
        val message = network.createMessage(PUSH_TOPIC, data = update)

        subscribers.locked {
            // Remove any stale subscribers
            values.removeIf { (mapVersion) -> newMapVersion - mapVersion > maxUnacknowledgedUpdates }
            // TODO: introduce some concept of time in the condition to avoid unsubscribes when there's a message burst.
            keys.forEach { recipient -> network.send(message, recipient) }
        }
    }

    private fun processSubscriptionRequest(request: SubscribeRequest): SubscribeResponse {
        if (request.subscribe) {
            addSubscriber(request.replyTo)
        } else {
            removeSubscriber(request.replyTo)
        }
        return SubscribeResponse(true)
    }
}

/**
 * A node registration state in the network map.
 *
 * @param node the node being added/removed.
 * @param serial an increasing value which represents the version of this registration. Not expected to be sequential,
 * but later versions of the registration must have higher values (or they will be ignored by the map service).
 * Similar to the serial number on DNS records.
 * @param type add if the node is being added to the map, or remove if a previous node is being removed (indicated as
 * going offline).
 * @param expires when the registration expires. Only used when adding a node to a map.
 */
// TODO: This might alternatively want to have a node and party, with the node being optional, so registering a node
// involves providing both node and paerty, and deregistering a node involves a request with party but no node.
@CordaSerializable
data class NodeRegistration(val node: NodeInfo, val serial: Long, val type: AddOrRemove, var expires: Instant) {
    /**
     * Build a node registration in wire format.
     */
    fun toWire(keyManager: KeyManagementService, publicKey: PublicKey): WireNodeRegistration {
        val regSerialized = this.serialize()
        val regSig = keyManager.sign(regSerialized.bytes, publicKey)

        return WireNodeRegistration(regSerialized, regSig)
    }

    override fun toString(): String = "$node #$serial ($type)"
}

/**
 * A node registration and its signature as a pair.
 */
@CordaSerializable
class WireNodeRegistration(raw: SerializedBytes<NodeRegistration>, sig: DigitalSignature.WithKey) : SignedData<NodeRegistration>(raw, sig) {
    @Throws(IllegalArgumentException::class)
    override fun verifyData(data: NodeRegistration) {
        // Check that the registration is fulfilled by any of node's identities.
        // TODO It may cause some problems with distributed services? We loose node's main identity. Should be all signatures instead of isFulfilledBy?
        require(data.node.legalIdentitiesAndCerts.any { it.owningKey.isFulfilledBy(sig.by) })
    }
}

@CordaSerializable
sealed class NodeMapException : CordaException("Network Map Protocol Error") {

    /** Thrown if the signature on the node info does not match the public key for the identity */
    class InvalidSignature : NodeMapException()

    /** Thrown if the replyTo of a subscription change message is not a single message recipient */
    class InvalidSubscriber : NodeMapException()
}

@CordaSerializable
data class LastAcknowledgeInfo(val mapVersion: Int)

@CordaSerializable
data class NodeRegistrationInfo(val reg: NodeRegistration, val mapVersion: Int)<|MERGE_RESOLUTION|>--- conflicted
+++ resolved
@@ -115,13 +115,8 @@
 object NullNetworkMapService : NetworkMapService
 
 @ThreadSafe
-<<<<<<< HEAD
-class InMemoryNetworkMapService(network: MessagingService, ownPlatformVersion: Int, networkMapCache: NetworkMapCacheInternal, minimumPlatformVersion: Int)
-    : AbstractNetworkMapService(network, ownPlatformVersion, networkMapCache, minimumPlatformVersion) {
-=======
 class InMemoryNetworkMapService(network: MessagingService, networkMapCache: NetworkMapCacheInternal, minimumPlatformVersion: Int)
     : AbstractNetworkMapService(network, networkMapCache, minimumPlatformVersion) {
->>>>>>> c4aaa834
 
     override val nodeRegistrations: MutableMap<PartyAndCertificate, NodeRegistrationInfo> = ConcurrentHashMap()
     override val subscribers = ThreadBox(mutableMapOf<SingleMessageRecipient, LastAcknowledgeInfo>())
@@ -139,10 +134,6 @@
  */
 @ThreadSafe
 abstract class AbstractNetworkMapService(network: MessagingService,
-<<<<<<< HEAD
-                                         ownPlatformVersion: Int,
-=======
->>>>>>> c4aaa834
                                          private val networkMapCache: NetworkMapCacheInternal,
                                          private val minimumPlatformVersion: Int) : NetworkMapService, AbstractNodeService(network) {
     companion object {
@@ -169,17 +160,6 @@
     val maxUnacknowledgedUpdates = 10
 
     private val handlers = ArrayList<MessageHandlerRegistration>()
-<<<<<<< HEAD
-
-    init {
-        require(minimumPlatformVersion >= 1) { "minimumPlatformVersion cannot be less than 1" }
-        require(minimumPlatformVersion <= ownPlatformVersion) {
-            "minimumPlatformVersion cannot be greater than the node's own version"
-        }
-    }
-
-=======
->>>>>>> c4aaa834
     protected fun setup() {
         // Register message handlers
         handlers += addMessageHandler(FETCH_TOPIC) { req: FetchMapRequest -> processFetchAllRequest(req) }

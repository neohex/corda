package net.corda.node.services.persistence

import net.corda.core.internal.castIfPossible
import net.corda.core.node.services.IdentityService
import net.corda.core.schemas.MappedSchema
import net.corda.core.utilities.loggerFor
import net.corda.core.utilities.toHexString
import net.corda.node.services.api.SchemaService
import net.corda.node.utilities.DatabaseTransactionManager
import net.corda.node.utilities.parserTransactionIsolationLevel
import org.hibernate.SessionFactory
import org.hibernate.boot.MetadataSources
import org.hibernate.boot.model.naming.Identifier
import org.hibernate.boot.model.naming.PhysicalNamingStrategyStandardImpl
import org.hibernate.boot.registry.BootstrapServiceRegistryBuilder
import org.hibernate.cfg.Configuration
import org.hibernate.engine.jdbc.connections.spi.ConnectionProvider
import org.hibernate.engine.jdbc.env.spi.JdbcEnvironment
import org.hibernate.service.UnknownUnwrapTypeException
import org.hibernate.type.AbstractSingleColumnStandardBasicType
import org.hibernate.type.descriptor.java.PrimitiveByteArrayTypeDescriptor
import org.hibernate.type.descriptor.sql.BlobTypeDescriptor
import java.sql.Connection
import java.util.*
import java.util.concurrent.ConcurrentHashMap

class HibernateConfiguration(val schemaService: SchemaService, private val databaseProperties: Properties, private val createIdentityService: () -> IdentityService) {
    companion object {
        val logger = loggerFor<HibernateConfiguration>()
    }

    // TODO: make this a guava cache or similar to limit ability for this to grow forever.
    private val sessionFactories = ConcurrentHashMap<Set<MappedSchema>, SessionFactory>()

    private val transactionIsolationLevel = parserTransactionIsolationLevel(databaseProperties.getProperty("transactionIsolationLevel") ?: "")
<<<<<<< HEAD
    val sessionFactoryForRegisteredSchemas = schemaService.schemaOptions.keys.let {
        logger.info("Init HibernateConfiguration for schemas: $it")
        sessionFactoryForSchemas(it)
=======

    init {
        logger.info("Init HibernateConfiguration for schemas: ${schemaService.schemaOptions.keys}")
        sessionFactoryForRegisteredSchemas()
    }

    fun sessionFactoryForRegisteredSchemas(): SessionFactory {
        return sessionFactoryForSchemas(*schemaService.schemaOptions.keys.toTypedArray())
>>>>>>> 7340a2e3
    }

    /** @param key must be immutable, not just read-only. */
    fun sessionFactoryForSchemas(key: Set<MappedSchema>) = sessionFactories.computeIfAbsent(key, { makeSessionFactoryForSchemas(key) })

    private fun makeSessionFactoryForSchemas(schemas: Set<MappedSchema>): SessionFactory {
        logger.info("Creating session factory for schemas: $schemas")
        val serviceRegistry = BootstrapServiceRegistryBuilder().build()
        val metadataSources = MetadataSources(serviceRegistry)
        // We set a connection provider as the auto schema generation requires it.  The auto schema generation will not
        // necessarily remain and would likely be replaced by something like Liquibase.  For now it is very convenient though.
        // TODO: replace auto schema generation as it isn't intended for production use, according to Hibernate docs.
        val config = Configuration(metadataSources).setProperty("hibernate.connection.provider_class", NodeDatabaseConnectionProvider::class.java.name)
                .setProperty("hibernate.hbm2ddl.auto", if (databaseProperties.getProperty("initDatabase", "true") == "true") "update" else "validate")
                .setProperty("hibernate.format_sql", "true")
                .setProperty("hibernate.connection.isolation", transactionIsolationLevel.toString())

        schemas.forEach { schema ->
            // TODO: require mechanism to set schemaOptions (databaseSchema, tablePrefix) which are not global to session
            schema.mappedTypes.forEach { config.addAnnotatedClass(it) }
        }

        val sessionFactory = buildSessionFactory(config, metadataSources, databaseProperties.getProperty("serverNameTablePrefix", ""))
        logger.info("Created session factory for schemas: $schemas")
        return sessionFactory
    }

    private fun buildSessionFactory(config: Configuration, metadataSources: MetadataSources, tablePrefix: String): SessionFactory {
        config.standardServiceRegistryBuilder.applySettings(config.properties)
        val metadata = metadataSources.getMetadataBuilder(config.standardServiceRegistryBuilder.build()).run {
            applyPhysicalNamingStrategy(object : PhysicalNamingStrategyStandardImpl() {
                override fun toPhysicalTableName(name: Identifier?, context: JdbcEnvironment?): Identifier {
                    val default = super.toPhysicalTableName(name, context)
                    return Identifier.toIdentifier(tablePrefix + default.text, default.isQuoted)
                }
            })
            // register custom converters
            applyAttributeConverter(AbstractPartyToX500NameAsStringConverter(createIdentityService))
            // Register a tweaked version of `org.hibernate.type.MaterializedBlobType` that truncates logged messages.
            // to avoid OOM when large blobs might get logged.
            applyBasicType(CordaMaterializedBlobType, CordaMaterializedBlobType.name)
            build()
        }

        return metadata.sessionFactoryBuilder.run {
            allowOutOfTransactionUpdateOperations(true)
            applySecondLevelCacheSupport(false)
            applyQueryCacheSupport(false)
            enableReleaseResourcesOnCloseEnabled(true)
            build()
        }
    }

    // Supply Hibernate with connections from our underlying Exposed database integration.  Only used
    // during schema creation / update.
    class NodeDatabaseConnectionProvider : ConnectionProvider {
        override fun closeConnection(conn: Connection) {
            val tx = DatabaseTransactionManager.current()
            tx.commit()
            tx.close()
        }

        override fun supportsAggressiveRelease(): Boolean = true

        override fun getConnection(): Connection {
            return DatabaseTransactionManager.newTransaction().connection
        }

        override fun <T : Any?> unwrap(unwrapType: Class<T>): T {
            return unwrapType.castIfPossible(this) ?: throw UnknownUnwrapTypeException(unwrapType)
        }

        override fun isUnwrappableAs(unwrapType: Class<*>?): Boolean = unwrapType == NodeDatabaseConnectionProvider::class.java
    }

    // A tweaked version of `org.hibernate.type.MaterializedBlobType` that truncates logged messages.  Also logs in hex.
    private object CordaMaterializedBlobType : AbstractSingleColumnStandardBasicType<ByteArray>(BlobTypeDescriptor.DEFAULT, CordaPrimitiveByteArrayTypeDescriptor) {
        override fun getName(): String {
            return "materialized_blob"
        }
    }

    // A tweaked version of `org.hibernate.type.descriptor.java.PrimitiveByteArrayTypeDescriptor` that truncates logged messages.
    private object CordaPrimitiveByteArrayTypeDescriptor : PrimitiveByteArrayTypeDescriptor() {
        private val LOG_SIZE_LIMIT = 1024

        override fun extractLoggableRepresentation(value: ByteArray?): String {
            return if (value == null) super.extractLoggableRepresentation(value) else {
                if (value.size <= LOG_SIZE_LIMIT) {
                    return "[size=${value.size}, value=${value.toHexString()}]"
                } else {
                    return "[size=${value.size}, value=${value.copyOfRange(0, LOG_SIZE_LIMIT).toHexString()}...truncated...]"
                }
            }
        }
    }
}<|MERGE_RESOLUTION|>--- conflicted
+++ resolved
@@ -33,20 +33,9 @@
     private val sessionFactories = ConcurrentHashMap<Set<MappedSchema>, SessionFactory>()
 
     private val transactionIsolationLevel = parserTransactionIsolationLevel(databaseProperties.getProperty("transactionIsolationLevel") ?: "")
-<<<<<<< HEAD
     val sessionFactoryForRegisteredSchemas = schemaService.schemaOptions.keys.let {
         logger.info("Init HibernateConfiguration for schemas: $it")
         sessionFactoryForSchemas(it)
-=======
-
-    init {
-        logger.info("Init HibernateConfiguration for schemas: ${schemaService.schemaOptions.keys}")
-        sessionFactoryForRegisteredSchemas()
-    }
-
-    fun sessionFactoryForRegisteredSchemas(): SessionFactory {
-        return sessionFactoryForSchemas(*schemaService.schemaOptions.keys.toTypedArray())
->>>>>>> 7340a2e3
     }
 
     /** @param key must be immutable, not just read-only. */

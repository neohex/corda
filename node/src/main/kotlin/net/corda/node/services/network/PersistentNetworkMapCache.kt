package net.corda.node.services.network

import net.corda.core.concurrent.CordaFuture
import net.corda.core.identity.AbstractParty
import net.corda.core.identity.CordaX500Name
import net.corda.core.identity.Party
import net.corda.core.identity.PartyAndCertificate
import net.corda.core.internal.VisibleForTesting
import net.corda.core.internal.bufferUntilSubscribed
import net.corda.core.internal.concurrent.map
import net.corda.core.internal.concurrent.openFuture
import net.corda.core.messaging.DataFeed
import net.corda.core.messaging.SingleMessageRecipient
import net.corda.core.node.NodeInfo
import net.corda.core.node.services.IdentityService
import net.corda.core.node.services.NetworkMapCache
import net.corda.core.node.services.NetworkMapCache.MapChange
import net.corda.core.node.services.NodeLookup
import net.corda.core.node.services.PartyInfo
import net.corda.core.schemas.NodeInfoSchemaV1
import net.corda.core.serialization.SingletonSerializeAsToken
import net.corda.core.serialization.deserialize
import net.corda.core.serialization.serialize
import net.corda.core.utilities.NetworkHostAndPort
import net.corda.core.utilities.loggerFor
import net.corda.core.utilities.toBase58String
import net.corda.node.services.api.NetworkCacheException
import net.corda.node.services.api.NetworkMapCacheInternal
import net.corda.node.services.messaging.MessagingService
import net.corda.node.services.messaging.createMessage
import net.corda.node.services.messaging.sendRequest
import net.corda.node.services.network.NetworkMapService.FetchMapResponse
import net.corda.node.services.network.NetworkMapService.SubscribeResponse
<<<<<<< HEAD
import net.corda.node.utilities.*
import net.corda.nodeapi.config.NodeSSLConfiguration
=======
import net.corda.node.utilities.AddOrRemove
import net.corda.node.utilities.bufferUntilDatabaseCommit
import net.corda.node.utilities.wrapWithDatabaseTransaction
>>>>>>> 8cccc432
import org.hibernate.Session
import rx.Observable
import rx.subjects.PublishSubject
import java.security.PublicKey
import java.security.SignatureException
import java.util.*
import javax.annotation.concurrent.ThreadSafe
import kotlin.collections.HashMap

class NodeLookupImpl(private val identityService: IdentityService, private val networkMapCache: NetworkMapCache) : NodeLookup {
    init {
        networkMapCache.allNodes.forEach { it.legalIdentitiesAndCerts.forEach { identityService.verifyAndRegisterIdentity(it) } }
        networkMapCache.changed.subscribe { mapChange ->
            // TODO how should we handle network map removal
            if (mapChange is MapChange.Added) {
                mapChange.node.legalIdentitiesAndCerts.forEach {
                    identityService.verifyAndRegisterIdentity(it)
                }
            }
        }
    }

    override fun getNodeByLegalIdentity(party: AbstractParty): NodeInfo? {
        val wellKnownParty = identityService.wellKnownPartyFromAnonymous(party)
        return wellKnownParty?.let {
            networkMapCache.getNodesByLegalIdentityKey(it.owningKey).firstOrNull()
        }
    }
}

/**
 * Extremely simple in-memory cache of the network map.
 */
@ThreadSafe
open class PersistentNetworkMapCache(private val database: CordaPersistence, configuration: NodeSSLConfiguration) : SingletonSerializeAsToken(), NetworkMapCacheInternal {
    companion object {
        val logger = loggerFor<PersistentNetworkMapCache>()
    }

    private var registeredForPush = false
    // TODO Small explanation, partyNodes and registeredNodes is left in memory as it was before, because it will be removed in
    //  next PR that gets rid of services. These maps are used only for queries by service.
    protected val registeredNodes: MutableMap<PublicKey, NodeInfo> = Collections.synchronizedMap(HashMap())
    protected val partyNodes: MutableList<NodeInfo> get() = registeredNodes.map { it.value }.toMutableList()
    private val _changed = PublishSubject.create<MapChange>()
    // We use assignment here so that multiple subscribers share the same wrapped Observable.
    override val changed: Observable<MapChange> = _changed.wrapWithDatabaseTransaction()
    private val changePublisher: rx.Observer<MapChange> get() = _changed.bufferUntilDatabaseCommit()

    private val _registrationFuture = openFuture<Void?>()
    override val nodeReady: CordaFuture<Void?> get() = _registrationFuture
    private var _loadDBSuccess: Boolean = false
    override val loadDBSuccess get() = _loadDBSuccess
    // TODO From the NetworkMapService redesign doc: Remove the concept of network services.
    //  As a temporary hack, just assume for now that every network has a notary service named "Notary Service" that can be looked up in the map.
    //  This should eliminate the only required usage of services.
    //  It is ensured on node startup when constructing a notary that the name contains "notary".
    override val notaryIdentities: List<Party>
        get() {
            return partyNodes
                    .flatMap {
                        // TODO: validate notary identity certificates before loading into network map cache.
                        //       Notary certificates have to be signed by the doorman directly
                        it.legalIdentities
                    }
                    .filter {
                        it.name.toString().contains("corda.notary", true)
                    }
                    .distinct() // Distinct, because of distributed service nodes
                    .sortedBy { it.name.toString() }
        }

    private val nodeInfoSerializer = NodeInfoWatcher(configuration.baseDirectory)

    init {
        loadFromFiles()
<<<<<<< HEAD
        database.transaction { loadFromDB() }
=======
        serviceHub.database.transaction { loadFromDB(session) }
>>>>>>> 8cccc432
    }

    private fun loadFromFiles() {
        logger.info("Loading network map from files..")
        nodeInfoSerializer.nodeInfoUpdates().subscribe { node -> addNode(node) }
    }

    override fun getPartyInfo(party: Party): PartyInfo? {
<<<<<<< HEAD
        val nodes = database.transaction { queryByIdentityKey(party.owningKey) }
=======
        val nodes = serviceHub.database.transaction { queryByIdentityKey(session, party.owningKey) }
>>>>>>> 8cccc432
        if (nodes.size == 1 && nodes[0].isLegalIdentity(party)) {
            return PartyInfo.SingleNode(party, nodes[0].addresses)
        }
        for (node in nodes) {
            for (identity in node.legalIdentities) {
                if (identity == party) {
                    return PartyInfo.DistributedNode(party)
                }
            }
        }
        return null
    }

    override fun getNodeByLegalName(name: CordaX500Name): NodeInfo? = getNodesByLegalName(name).firstOrNull()
<<<<<<< HEAD
    override fun getNodesByLegalName(name: CordaX500Name): List<NodeInfo> = database.transaction { queryByLegalName(name) }
    override fun getNodesByLegalIdentityKey(identityKey: PublicKey): List<NodeInfo> =
            database.transaction { queryByIdentityKey(identityKey) }

    override fun getNodeByAddress(address: NetworkHostAndPort): NodeInfo? = database.transaction { queryByAddress(address) }

    override fun getPeerCertificateByLegalName(name: CordaX500Name): PartyAndCertificate? = database.transaction { queryIdentityByLegalName(name) }
=======
    override fun getNodesByLegalName(name: CordaX500Name): List<NodeInfo> = serviceHub.database.transaction { queryByLegalName(session, name) }
    override fun getNodesByLegalIdentityKey(identityKey: PublicKey): List<NodeInfo> =
            serviceHub.database.transaction { queryByIdentityKey(session, identityKey) }
    override fun getNodeByLegalIdentity(party: AbstractParty): NodeInfo? {
        val wellKnownParty = serviceHub.identityService.wellKnownPartyFromAnonymous(party)
        return wellKnownParty?.let {
            getNodesByLegalIdentityKey(it.owningKey).firstOrNull()
        }
    }

    override fun getNodeByAddress(address: NetworkHostAndPort): NodeInfo? = serviceHub.database.transaction { queryByAddress(session, address) }

    override fun getPeerCertificateByLegalName(name: CordaX500Name): PartyAndCertificate? = serviceHub.database.transaction { queryIdentityByLegalName(session, name) }
>>>>>>> 8cccc432

    override fun track(): DataFeed<List<NodeInfo>, MapChange> {
        synchronized(_changed) {
            return DataFeed(partyNodes, _changed.bufferUntilSubscribed().wrapWithDatabaseTransaction())
        }
    }

    override fun addMapService(network: MessagingService, networkMapAddress: SingleMessageRecipient, subscribe: Boolean,
                               ifChangedSinceVer: Int?): CordaFuture<Unit> {
        if (subscribe && !registeredForPush) {
            // Add handler to the network, for updates received from the remote network map service.
            network.addMessageHandler(NetworkMapService.PUSH_TOPIC) { message, _ ->
                try {
                    val req = message.data.deserialize<NetworkMapService.Update>()
                    val ackMessage = network.createMessage(NetworkMapService.PUSH_ACK_TOPIC,
                            data = NetworkMapService.UpdateAcknowledge(req.mapVersion, network.myAddress).serialize().bytes)
                    network.send(ackMessage, req.replyTo)
                    processUpdatePush(req)
                } catch (e: NodeMapException) {
                    logger.warn("Failure during node map update due to bad update: ${e.javaClass.name}")
                } catch (e: Exception) {
                    logger.error("Exception processing update from network map service", e)
                }
            }
            registeredForPush = true
        }

        // Fetch the network map and register for updates at the same time
        val req = NetworkMapService.FetchMapRequest(subscribe, ifChangedSinceVer, network.myAddress)
        val future = network.sendRequest<FetchMapResponse>(NetworkMapService.FETCH_TOPIC, req, networkMapAddress).map { (nodes) ->
            // We may not receive any nodes back, if the map hasn't changed since the version specified
            nodes?.forEach { processRegistration(it) }
            Unit
        }
        _registrationFuture.captureLater(future.map { null })

        return future
    }

    override fun addNode(node: NodeInfo) {
        logger.info("Adding node with info: $node")
        synchronized(_changed) {
            registeredNodes[node.legalIdentities.first().owningKey]?.let {
                if (it.serial > node.serial) {
                    logger.info("Discarding older nodeInfo for ${node.legalIdentities.first().name}")
                    return
                }
            }
            val previousNode = registeredNodes.put(node.legalIdentities.first().owningKey, node) // TODO hack... we left the first one as special one
            if (previousNode == null) {
                logger.info("No previous node found")
                database.transaction {
                    updateInfoDB(node)
                    changePublisher.onNext(MapChange.Added(node))
                }
            } else if (previousNode != node) {
                logger.info("Previous node was found as: $previousNode")
                database.transaction {
                    updateInfoDB(node)
                    changePublisher.onNext(MapChange.Modified(node, previousNode))
                }
            } else {
                logger.info("Previous node was identical to incoming one - doing nothing")
            }
        }
        logger.info("Done adding node with info: $node")
    }

    override fun removeNode(node: NodeInfo) {
        logger.info("Removing node with info: $node")
        synchronized(_changed) {
            registeredNodes.remove(node.legalIdentities.first().owningKey)
<<<<<<< HEAD
            database.transaction {
                removeInfoDB(node)
=======
            serviceHub.database.transaction {
                removeInfoDB(session, node)
>>>>>>> 8cccc432
                changePublisher.onNext(MapChange.Removed(node))
            }
        }
        logger.info("Done removing node with info: $node")
    }

    /**
     * Unsubscribes from updates from the given map service.
     * @param mapParty the network map service party to listen to updates from.
     */
    override fun deregisterForUpdates(network: MessagingService, mapParty: Party): CordaFuture<Unit> {
        // Fetch the network map and register for updates at the same time
        val req = NetworkMapService.SubscribeRequest(false, network.myAddress)
        // `network.getAddressOfParty(partyInfo)` is a work-around for MockNetwork and InMemoryMessaging to get rid of SingleMessageRecipient in NodeInfo.
        val address = getPartyInfo(mapParty)?.let { network.getAddressOfParty(it) } ?:
                throw IllegalArgumentException("Can't deregister for updates, don't know the party: $mapParty")
        val future = network.sendRequest<SubscribeResponse>(NetworkMapService.SUBSCRIPTION_TOPIC, req, address).map {
            if (it.confirmed) Unit else throw NetworkCacheException.DeregistrationFailed()
        }
        _registrationFuture.captureLater(future.map { null })
        return future
    }

    fun processUpdatePush(req: NetworkMapService.Update) {
        try {
            val reg = req.wireReg.verified()
            processRegistration(reg)
        } catch (e: SignatureException) {
            throw NodeMapException.InvalidSignature()
        }
    }

    override val allNodes: List<NodeInfo>
<<<<<<< HEAD
        get() = database.transaction {
            createSession {
                getAllInfos(it).map { it.toNodeInfo() }
            }
=======
        get() = serviceHub.database.transaction {
            getAllInfos(session).map { it.toNodeInfo() }
>>>>>>> 8cccc432
        }

    private fun processRegistration(reg: NodeRegistration) {
        when (reg.type) {
            AddOrRemove.ADD -> addNode(reg.node)
            AddOrRemove.REMOVE -> removeNode(reg.node)
        }
    }

    @VisibleForTesting
    override fun runWithoutMapService() {
        _registrationFuture.set(null)
    }

    // Changes related to NetworkMap redesign
    // TODO It will be properly merged into network map cache after services removal.

    private fun getAllInfos(session: Session): List<NodeInfoSchemaV1.PersistentNodeInfo> {
        val criteria = session.criteriaBuilder.createQuery(NodeInfoSchemaV1.PersistentNodeInfo::class.java)
        criteria.select(criteria.from(NodeInfoSchemaV1.PersistentNodeInfo::class.java))
        return session.createQuery(criteria).resultList
    }

    /**
     * Load NetworkMap data from the database if present. Node can start without having NetworkMapService configured.
     */
    private fun loadFromDB(session: Session) {
        logger.info("Loading network map from database...")
        val result = getAllInfos(session)
        for (nodeInfo in result) {
            try {
                logger.info("Loaded node info: $nodeInfo")
                val node = nodeInfo.toNodeInfo()
                addNode(node)
                _loadDBSuccess = true // This is used in AbstractNode to indicate that node is ready.
            } catch (e: Exception) {
                logger.warn("Exception parsing network map from the database.", e)
            }
        }
        if (loadDBSuccess) {
            _registrationFuture.set(null) // Useful only if we don't have NetworkMapService configured so StateMachineManager can start.
        }
    }

    private fun updateInfoDB(nodeInfo: NodeInfo) {
        // TODO Temporary workaround to force isolated transaction (otherwise it causes race conditions when processing
        //  network map registration on network map node)
        database.dataSource.connection.use {
            val session = database.entityManagerFactory.withOptions().connection(it.apply {
                transactionIsolation = 1
            }).openSession()
            session.use {
                val tx = session.beginTransaction()
                // TODO For now the main legal identity is left in NodeInfo, this should be set comparision/come up with index for NodeInfo?
                val info = findByIdentityKey(session, nodeInfo.legalIdentitiesAndCerts.first().owningKey)
                val nodeInfoEntry = generateMappedObject(nodeInfo)
                if (info.isNotEmpty()) {
                    nodeInfoEntry.id = info[0].id
                }
                session.merge(nodeInfoEntry)
                tx.commit()
            }
        }
    }

    private fun removeInfoDB(session: Session, nodeInfo: NodeInfo) {
        val info = findByIdentityKey(session, nodeInfo.legalIdentitiesAndCerts.first().owningKey).single()
        session.remove(info)
    }

    private fun findByIdentityKey(session: Session, identityKey: PublicKey): List<NodeInfoSchemaV1.PersistentNodeInfo> {
        val query = session.createQuery(
                "SELECT n FROM ${NodeInfoSchemaV1.PersistentNodeInfo::class.java.name} n JOIN n.legalIdentitiesAndCerts l WHERE l.owningKey = :owningKey",
                NodeInfoSchemaV1.PersistentNodeInfo::class.java)
        query.setParameter("owningKey", identityKey.toBase58String())
        return query.resultList
    }

    private fun queryByIdentityKey(session: Session, identityKey: PublicKey): List<NodeInfo> {
        val result = findByIdentityKey(session, identityKey)
        return result.map { it.toNodeInfo() }
    }

    private fun queryIdentityByLegalName(session: Session, name: CordaX500Name): PartyAndCertificate? {
        val query = session.createQuery(
                // We do the JOIN here to restrict results to those present in the network map
                "SELECT DISTINCT l FROM ${NodeInfoSchemaV1.PersistentNodeInfo::class.java.name} n JOIN n.legalIdentitiesAndCerts l WHERE l.name = :name",
                NodeInfoSchemaV1.DBPartyAndCertificate::class.java)
        query.setParameter("name", name.toString())
        val candidates = query.resultList.map { it.toLegalIdentityAndCert() }
        // The map is restricted to holding a single identity for any X.500 name, so firstOrNull() is correct here.
        return candidates.firstOrNull()
    }

    private fun queryByLegalName(session: Session, name: CordaX500Name): List<NodeInfo> {
        val query = session.createQuery(
                "SELECT n FROM ${NodeInfoSchemaV1.PersistentNodeInfo::class.java.name} n JOIN n.legalIdentitiesAndCerts l WHERE l.name = :name",
                NodeInfoSchemaV1.PersistentNodeInfo::class.java)
        query.setParameter("name", name.toString())
        val result = query.resultList
        return result.map { it.toNodeInfo() }
    }

    private fun queryByAddress(session: Session, hostAndPort: NetworkHostAndPort): NodeInfo? {
        val query = session.createQuery(
                "SELECT n FROM ${NodeInfoSchemaV1.PersistentNodeInfo::class.java.name} n JOIN n.addresses a WHERE a.pk.host = :host AND a.pk.port = :port",
                NodeInfoSchemaV1.PersistentNodeInfo::class.java)
        query.setParameter("host", hostAndPort.host)
        query.setParameter("port", hostAndPort.port)
        val result = query.resultList
        return if (result.isEmpty()) null
        else result.map { it.toNodeInfo() }.singleOrNull() ?: throw IllegalStateException("More than one node with the same host and port")
    }

    /** Object Relational Mapping support. */
    private fun generateMappedObject(nodeInfo: NodeInfo): NodeInfoSchemaV1.PersistentNodeInfo {
        return NodeInfoSchemaV1.PersistentNodeInfo(
                id = 0,
                addresses = nodeInfo.addresses.map { NodeInfoSchemaV1.DBHostAndPort.fromHostAndPort(it) },
                // TODO Another ugly hack with special first identity...
                legalIdentitiesAndCerts = nodeInfo.legalIdentitiesAndCerts.mapIndexed { idx, elem ->
                    NodeInfoSchemaV1.DBPartyAndCertificate(elem, isMain = idx == 0)
                },
                platformVersion = nodeInfo.platformVersion,
                serial = nodeInfo.serial
        )
    }

    override fun clearNetworkMapCache() {
<<<<<<< HEAD
        database.transaction {
            createSession {
                val result = getAllInfos(it)
                for (nodeInfo in result) it.remove(nodeInfo)
            }
=======
        serviceHub.database.transaction {
            val result = getAllInfos(session)
            for (nodeInfo in result) session.remove(nodeInfo)
>>>>>>> 8cccc432
        }
    }
}<|MERGE_RESOLUTION|>--- conflicted
+++ resolved
@@ -31,14 +31,11 @@
 import net.corda.node.services.messaging.sendRequest
 import net.corda.node.services.network.NetworkMapService.FetchMapResponse
 import net.corda.node.services.network.NetworkMapService.SubscribeResponse
-<<<<<<< HEAD
 import net.corda.node.utilities.*
 import net.corda.nodeapi.config.NodeSSLConfiguration
-=======
 import net.corda.node.utilities.AddOrRemove
 import net.corda.node.utilities.bufferUntilDatabaseCommit
 import net.corda.node.utilities.wrapWithDatabaseTransaction
->>>>>>> 8cccc432
 import org.hibernate.Session
 import rx.Observable
 import rx.subjects.PublishSubject
@@ -115,11 +112,7 @@
 
     init {
         loadFromFiles()
-<<<<<<< HEAD
-        database.transaction { loadFromDB() }
-=======
-        serviceHub.database.transaction { loadFromDB(session) }
->>>>>>> 8cccc432
+        database.transaction { loadFromDB(session) }
     }
 
     private fun loadFromFiles() {
@@ -128,11 +121,7 @@
     }
 
     override fun getPartyInfo(party: Party): PartyInfo? {
-<<<<<<< HEAD
-        val nodes = database.transaction { queryByIdentityKey(party.owningKey) }
-=======
-        val nodes = serviceHub.database.transaction { queryByIdentityKey(session, party.owningKey) }
->>>>>>> 8cccc432
+        val nodes = database.transaction { queryByIdentityKey(session, party.owningKey) }
         if (nodes.size == 1 && nodes[0].isLegalIdentity(party)) {
             return PartyInfo.SingleNode(party, nodes[0].addresses)
         }
@@ -147,29 +136,13 @@
     }
 
     override fun getNodeByLegalName(name: CordaX500Name): NodeInfo? = getNodesByLegalName(name).firstOrNull()
-<<<<<<< HEAD
-    override fun getNodesByLegalName(name: CordaX500Name): List<NodeInfo> = database.transaction { queryByLegalName(name) }
+    override fun getNodesByLegalName(name: CordaX500Name): List<NodeInfo> = database.transaction { queryByLegalName(session, name) }
     override fun getNodesByLegalIdentityKey(identityKey: PublicKey): List<NodeInfo> =
-            database.transaction { queryByIdentityKey(identityKey) }
-
-    override fun getNodeByAddress(address: NetworkHostAndPort): NodeInfo? = database.transaction { queryByAddress(address) }
-
-    override fun getPeerCertificateByLegalName(name: CordaX500Name): PartyAndCertificate? = database.transaction { queryIdentityByLegalName(name) }
-=======
-    override fun getNodesByLegalName(name: CordaX500Name): List<NodeInfo> = serviceHub.database.transaction { queryByLegalName(session, name) }
-    override fun getNodesByLegalIdentityKey(identityKey: PublicKey): List<NodeInfo> =
-            serviceHub.database.transaction { queryByIdentityKey(session, identityKey) }
-    override fun getNodeByLegalIdentity(party: AbstractParty): NodeInfo? {
-        val wellKnownParty = serviceHub.identityService.wellKnownPartyFromAnonymous(party)
-        return wellKnownParty?.let {
-            getNodesByLegalIdentityKey(it.owningKey).firstOrNull()
-        }
-    }
-
-    override fun getNodeByAddress(address: NetworkHostAndPort): NodeInfo? = serviceHub.database.transaction { queryByAddress(session, address) }
-
-    override fun getPeerCertificateByLegalName(name: CordaX500Name): PartyAndCertificate? = serviceHub.database.transaction { queryIdentityByLegalName(session, name) }
->>>>>>> 8cccc432
+            database.transaction { queryByIdentityKey(session, identityKey) }
+
+    override fun getNodeByAddress(address: NetworkHostAndPort): NodeInfo? = database.transaction { queryByAddress(session, address) }
+
+    override fun getPeerCertificateByLegalName(name: CordaX500Name): PartyAndCertificate? = database.transaction { queryIdentityByLegalName(session, name) }
 
     override fun track(): DataFeed<List<NodeInfo>, MapChange> {
         synchronized(_changed) {
@@ -242,13 +215,8 @@
         logger.info("Removing node with info: $node")
         synchronized(_changed) {
             registeredNodes.remove(node.legalIdentities.first().owningKey)
-<<<<<<< HEAD
             database.transaction {
-                removeInfoDB(node)
-=======
-            serviceHub.database.transaction {
                 removeInfoDB(session, node)
->>>>>>> 8cccc432
                 changePublisher.onNext(MapChange.Removed(node))
             }
         }
@@ -282,15 +250,8 @@
     }
 
     override val allNodes: List<NodeInfo>
-<<<<<<< HEAD
         get() = database.transaction {
-            createSession {
-                getAllInfos(it).map { it.toNodeInfo() }
-            }
-=======
-        get() = serviceHub.database.transaction {
             getAllInfos(session).map { it.toNodeInfo() }
->>>>>>> 8cccc432
         }
 
     private fun processRegistration(reg: NodeRegistration) {
@@ -420,17 +381,9 @@
     }
 
     override fun clearNetworkMapCache() {
-<<<<<<< HEAD
         database.transaction {
-            createSession {
-                val result = getAllInfos(it)
-                for (nodeInfo in result) it.remove(nodeInfo)
-            }
-=======
-        serviceHub.database.transaction {
             val result = getAllInfos(session)
             for (nodeInfo in result) session.remove(nodeInfo)
->>>>>>> 8cccc432
         }
     }
 }
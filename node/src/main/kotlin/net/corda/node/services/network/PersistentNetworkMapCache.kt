package net.corda.node.services.network

import net.corda.core.concurrent.CordaFuture
import net.corda.core.identity.AbstractParty
import net.corda.core.identity.CordaX500Name
import net.corda.core.identity.Party
import net.corda.core.internal.VisibleForTesting
import net.corda.core.internal.bufferUntilSubscribed
import net.corda.core.internal.concurrent.map
import net.corda.core.internal.concurrent.openFuture
import net.corda.core.messaging.DataFeed
import net.corda.core.messaging.SingleMessageRecipient
import net.corda.core.node.NodeInfo
import net.corda.core.node.services.IdentityService
import net.corda.core.node.services.NetworkMapCache
import net.corda.core.node.services.NetworkMapCache.MapChange
import net.corda.core.node.services.NodeLookup
import net.corda.core.node.services.PartyInfo
import net.corda.core.schemas.NodeInfoSchemaV1
import net.corda.core.serialization.SingletonSerializeAsToken
import net.corda.core.serialization.deserialize
import net.corda.core.serialization.serialize
import net.corda.core.utilities.NetworkHostAndPort
import net.corda.core.utilities.loggerFor
import net.corda.core.utilities.parsePublicKeyBase58
import net.corda.core.utilities.toBase58String
import net.corda.node.services.api.NetworkCacheException
import net.corda.node.services.api.NetworkMapCacheInternal
import net.corda.node.services.messaging.MessagingService
import net.corda.node.services.messaging.createMessage
import net.corda.node.services.messaging.sendRequest
import net.corda.node.services.network.NetworkMapService.FetchMapResponse
import net.corda.node.services.network.NetworkMapService.SubscribeResponse
import net.corda.node.utilities.*
import net.corda.nodeapi.config.NodeSSLConfiguration
import org.hibernate.Session
import rx.Observable
import rx.subjects.PublishSubject
import java.security.PublicKey
import java.security.SignatureException
import java.util.*
import javax.annotation.concurrent.ThreadSafe
import kotlin.collections.HashMap

class NodeLookupImpl(private val identityService: IdentityService, private val networkMapCache: NetworkMapCache) : NodeLookup {
    init {
        networkMapCache.allNodes.forEach { it.legalIdentitiesAndCerts.forEach { identityService.verifyAndRegisterIdentity(it) } }
        networkMapCache.changed.subscribe { mapChange ->
            // TODO how should we handle network map removal
            if (mapChange is MapChange.Added) {
                mapChange.node.legalIdentitiesAndCerts.forEach {
                    identityService.verifyAndRegisterIdentity(it)
                }
            }
        }
    }

    override fun getNodeByLegalIdentity(party: AbstractParty): NodeInfo? {
        val wellKnownParty = identityService.wellKnownPartyFromAnonymous(party)
        return wellKnownParty?.let {
            networkMapCache.getNodesByLegalIdentityKey(it.owningKey).firstOrNull()
        }
    }
}

class NodeLookupImpl(private val identityService: IdentityService, private val networkMapCache: NetworkMapCache) : NodeLookup {
    init {
        networkMapCache.allNodes.forEach { it.legalIdentitiesAndCerts.forEach { identityService.verifyAndRegisterIdentity(it) } }
        networkMapCache.changed.subscribe { mapChange ->
            // TODO how should we handle network map removal
            if (mapChange is MapChange.Added) {
                mapChange.node.legalIdentitiesAndCerts.forEach {
                    identityService.verifyAndRegisterIdentity(it)
                }
            }
        }
    }

    override fun getNodeByLegalIdentity(party: AbstractParty): NodeInfo? {
        val wellKnownParty = identityService.wellKnownPartyFromAnonymous(party)
        return wellKnownParty?.let {
            networkMapCache.getNodesByLegalIdentityKey(it.owningKey).firstOrNull()
        }
    }
}

/**
 * Extremely simple in-memory cache of the network map.
 */
@ThreadSafe
<<<<<<< HEAD
open class PersistentNetworkMapCache(private val database: CordaPersistence, private val configuration: NodeSSLConfiguration) : SingletonSerializeAsToken(), NetworkMapCacheInternal {
=======
open class PersistentNetworkMapCache(private val database: CordaPersistence, configuration: NodeSSLConfiguration) : SingletonSerializeAsToken(), NetworkMapCacheInternal {
>>>>>>> aa5211a7
    companion object {
        val logger = loggerFor<PersistentNetworkMapCache>()
    }

    private var registeredForPush = false
    // TODO Small explanation, partyNodes and registeredNodes is left in memory as it was before, because it will be removed in
    //  next PR that gets rid of services. These maps are used only for queries by service.
    protected val registeredNodes: MutableMap<PublicKey, NodeInfo> = Collections.synchronizedMap(HashMap())
    protected val partyNodes: MutableList<NodeInfo> get() = registeredNodes.map { it.value }.toMutableList()
    private val _changed = PublishSubject.create<MapChange>()
    // We use assignment here so that multiple subscribers share the same wrapped Observable.
    override val changed: Observable<MapChange> = _changed.wrapWithDatabaseTransaction()
    private val changePublisher: rx.Observer<MapChange> get() = _changed.bufferUntilDatabaseCommit()

    private val _registrationFuture = openFuture<Void?>()
    override val nodeReady: CordaFuture<Void?> get() = _registrationFuture
    private var _loadDBSuccess: Boolean = false
    override val loadDBSuccess get() = _loadDBSuccess
    // TODO From the NetworkMapService redesign doc: Remove the concept of network services.
    //  As a temporary hack, just assume for now that every network has a notary service named "Notary Service" that can be looked up in the map.
    //  This should eliminate the only required usage of services.
    //  It is ensured on node startup when constructing a notary that the name contains "notary".
    override val notaryIdentities: List<Party>
        get() {
            return partyNodes
                    .flatMap {
                        // TODO: validate notary identity certificates before loading into network map cache.
                        //       Notary certificates have to be signed by the doorman directly
                        it.legalIdentities
                    }
                    .filter {
                        it.name.toString().contains("corda.notary", true)
                    }
                    .distinct() // Distinct, because of distributed service nodes
                    .sortedBy { it.name.toString() }
        }

    private val nodeInfoSerializer = NodeInfoWatcher(configuration.baseDirectory)

    init {
        loadFromFiles()
        database.transaction { loadFromDB() }
    }

    private fun loadFromFiles() {
        logger.info("Loading network map from files..")
<<<<<<< HEAD
        for (node in NodeInfoSerializer().loadFromDirectory(configuration.baseDirectory)) {
            addNode(node)
        }
=======
        nodeInfoSerializer.nodeInfoUpdates().subscribe { node -> addNode(node) }
>>>>>>> aa5211a7
    }

    override fun getPartyInfo(party: Party): PartyInfo? {
        val nodes = database.transaction { queryByIdentityKey(party.owningKey) }
        if (nodes.size == 1 && nodes[0].isLegalIdentity(party)) {
            return PartyInfo.SingleNode(party, nodes[0].addresses)
        }
        for (node in nodes) {
            for (identity in node.legalIdentities) {
                if (identity == party) {
                    return PartyInfo.DistributedNode(party)
                }
            }
        }
        return null
    }

    override fun getNodeByLegalName(name: CordaX500Name): NodeInfo? = database.transaction { queryByLegalName(name).firstOrNull() }
    override fun getNodesByLegalIdentityKey(identityKey: PublicKey): List<NodeInfo> =
            database.transaction { queryByIdentityKey(identityKey) }

    override fun getNodeByAddress(address: NetworkHostAndPort): NodeInfo? = database.transaction { queryByAddress(address) }

    override fun track(): DataFeed<List<NodeInfo>, MapChange> {
        synchronized(_changed) {
            return DataFeed(partyNodes, _changed.bufferUntilSubscribed().wrapWithDatabaseTransaction())
        }
    }

    override fun addMapService(network: MessagingService, networkMapAddress: SingleMessageRecipient, subscribe: Boolean,
                               ifChangedSinceVer: Int?): CordaFuture<Unit> {
        if (subscribe && !registeredForPush) {
            // Add handler to the network, for updates received from the remote network map service.
            network.addMessageHandler(NetworkMapService.PUSH_TOPIC) { message, _ ->
                try {
                    val req = message.data.deserialize<NetworkMapService.Update>()
                    val ackMessage = network.createMessage(NetworkMapService.PUSH_ACK_TOPIC,
                            data = NetworkMapService.UpdateAcknowledge(req.mapVersion, network.myAddress).serialize().bytes)
                    network.send(ackMessage, req.replyTo)
                    processUpdatePush(req)
                } catch (e: NodeMapException) {
                    logger.warn("Failure during node map update due to bad update: ${e.javaClass.name}")
                } catch (e: Exception) {
                    logger.error("Exception processing update from network map service", e)
                }
            }
            registeredForPush = true
        }

        // Fetch the network map and register for updates at the same time
        val req = NetworkMapService.FetchMapRequest(subscribe, ifChangedSinceVer, network.myAddress)
        val future = network.sendRequest<FetchMapResponse>(NetworkMapService.FETCH_TOPIC, req, networkMapAddress).map { (nodes) ->
            // We may not receive any nodes back, if the map hasn't changed since the version specified
            nodes?.forEach { processRegistration(it) }
            Unit
        }
        _registrationFuture.captureLater(future.map { null })

        return future
    }

    override fun addNode(node: NodeInfo) {
        logger.info("Adding node with info: $node")
        synchronized(_changed) {
            registeredNodes[node.legalIdentities.first().owningKey]?.let {
                if (it.serial > node.serial) {
                    logger.info("Discarding older nodeInfo for ${node.legalIdentities.first().name}")
                    return
                }
            }
            val previousNode = registeredNodes.put(node.legalIdentities.first().owningKey, node) // TODO hack... we left the first one as special one
            if (previousNode == null) {
                logger.info("No previous node found")
                database.transaction {
                    updateInfoDB(node)
                    changePublisher.onNext(MapChange.Added(node))
                }
            } else if (previousNode != node) {
                logger.info("Previous node was found as: $previousNode")
                database.transaction {
                    updateInfoDB(node)
                    changePublisher.onNext(MapChange.Modified(node, previousNode))
                }
            } else {
                logger.info("Previous node was identical to incoming one - doing nothing")
            }
        }
        logger.info("Done adding node with info: $node")
    }

    override fun removeNode(node: NodeInfo) {
        logger.info("Removing node with info: $node")
        synchronized(_changed) {
            registeredNodes.remove(node.legalIdentities.first().owningKey)
            database.transaction {
                removeInfoDB(node)
                changePublisher.onNext(MapChange.Removed(node))
            }
        }
        logger.info("Done removing node with info: $node")
    }

    /**
     * Unsubscribes from updates from the given map service.
     * @param mapParty the network map service party to listen to updates from.
     */
    override fun deregisterForUpdates(network: MessagingService, mapParty: Party): CordaFuture<Unit> {
        // Fetch the network map and register for updates at the same time
        val req = NetworkMapService.SubscribeRequest(false, network.myAddress)
        // `network.getAddressOfParty(partyInfo)` is a work-around for MockNetwork and InMemoryMessaging to get rid of SingleMessageRecipient in NodeInfo.
        val address = getPartyInfo(mapParty)?.let { network.getAddressOfParty(it) } ?:
                throw IllegalArgumentException("Can't deregister for updates, don't know the party: $mapParty")
        val future = network.sendRequest<SubscribeResponse>(NetworkMapService.SUBSCRIPTION_TOPIC, req, address).map {
            if (it.confirmed) Unit else throw NetworkCacheException.DeregistrationFailed()
        }
        _registrationFuture.captureLater(future.map { null })
        return future
    }

    fun processUpdatePush(req: NetworkMapService.Update) {
        try {
            val reg = req.wireReg.verified()
            processRegistration(reg)
        } catch (e: SignatureException) {
            throw NodeMapException.InvalidSignature()
        }
    }

    override val allNodes: List<NodeInfo>
        get() = database.transaction {
            createSession {
                getAllInfos(it).map { it.toNodeInfo() }
            }
        }

    private fun processRegistration(reg: NodeRegistration) {
        when (reg.type) {
            AddOrRemove.ADD -> addNode(reg.node)
            AddOrRemove.REMOVE -> removeNode(reg.node)
        }
    }

    @VisibleForTesting
    override fun runWithoutMapService() {
        _registrationFuture.set(null)
    }

    // Changes related to NetworkMap redesign
    // TODO It will be properly merged into network map cache after services removal.

    private inline fun <T> createSession(block: (Session) -> T): T {
        return DatabaseTransactionManager.current().session.let { block(it) }
    }

    private fun getAllInfos(session: Session): List<NodeInfoSchemaV1.PersistentNodeInfo> {
        val criteria = session.criteriaBuilder.createQuery(NodeInfoSchemaV1.PersistentNodeInfo::class.java)
        criteria.select(criteria.from(NodeInfoSchemaV1.PersistentNodeInfo::class.java))
        return session.createQuery(criteria).resultList
    }

    /**
     * Load NetworkMap data from the database if present. Node can start without having NetworkMapService configured.
     */
    private fun loadFromDB() {
        logger.info("Loading network map from database...")
        createSession {
            val result = getAllInfos(it)
            for (nodeInfo in result) {
                try {
                    logger.info("Loaded node info: $nodeInfo")
                    val publicKey = parsePublicKeyBase58(nodeInfo.legalIdentitiesAndCerts.single { it.isMain }.owningKey)
                    val node = nodeInfo.toNodeInfo()
                    addNode(node)
                    _loadDBSuccess = true // This is used in AbstractNode to indicate that node is ready.
                } catch (e: Exception) {
                    logger.warn("Exception parsing network map from the database.", e)
                }
            }
            if (loadDBSuccess) {
                _registrationFuture.set(null) // Useful only if we don't have NetworkMapService configured so StateMachineManager can start.
            }
        }
    }

    private fun updateInfoDB(nodeInfo: NodeInfo) {
        // TODO Temporary workaround to force isolated transaction (otherwise it causes race conditions when processing
        //  network map registration on network map node)
        database.dataSource.connection.use {
            val session = database.entityManagerFactory.withOptions().connection(it.apply {
                transactionIsolation = 1
            }).openSession()
            session.use {
                val tx = session.beginTransaction()
                // TODO For now the main legal identity is left in NodeInfo, this should be set comparision/come up with index for NodeInfo?
                val info = findByIdentityKey(session, nodeInfo.legalIdentitiesAndCerts.first().owningKey)
                val nodeInfoEntry = generateMappedObject(nodeInfo)
                if (info.isNotEmpty()) {
                    nodeInfoEntry.id = info[0].id
                }
                session.merge(nodeInfoEntry)
                tx.commit()
            }
        }
    }

    private fun removeInfoDB(nodeInfo: NodeInfo) {
        createSession {
            val info = findByIdentityKey(it, nodeInfo.legalIdentitiesAndCerts.first().owningKey).single()
            it.remove(info)
        }
    }

    private fun findByIdentityKey(session: Session, identityKey: PublicKey): List<NodeInfoSchemaV1.PersistentNodeInfo> {
        val query = session.createQuery(
                "SELECT n FROM ${NodeInfoSchemaV1.PersistentNodeInfo::class.java.name} n JOIN n.legalIdentitiesAndCerts l WHERE l.owningKey = :owningKey",
                NodeInfoSchemaV1.PersistentNodeInfo::class.java)
        query.setParameter("owningKey", identityKey.toBase58String())
        return query.resultList
    }

    private fun queryByIdentityKey(identityKey: PublicKey): List<NodeInfo> {
        createSession {
            val result = findByIdentityKey(it, identityKey)
            return result.map { it.toNodeInfo() }
        }
    }

    private fun queryByLegalName(name: CordaX500Name): List<NodeInfo> {
        createSession {
            val query = it.createQuery(
                    "SELECT n FROM ${NodeInfoSchemaV1.PersistentNodeInfo::class.java.name} n JOIN n.legalIdentitiesAndCerts l WHERE l.name = :name",
                    NodeInfoSchemaV1.PersistentNodeInfo::class.java)
            query.setParameter("name", name.toString())
            val result = query.resultList
            return result.map { it.toNodeInfo() }
        }
    }

    private fun queryByAddress(hostAndPort: NetworkHostAndPort): NodeInfo? {
        createSession {
            val query = it.createQuery(
                    "SELECT n FROM ${NodeInfoSchemaV1.PersistentNodeInfo::class.java.name} n JOIN n.addresses a WHERE a.pk.host = :host AND a.pk.port = :port",
                    NodeInfoSchemaV1.PersistentNodeInfo::class.java)
            query.setParameter("host", hostAndPort.host)
            query.setParameter("port", hostAndPort.port)
            val result = query.resultList
            return if (result.isEmpty()) null
            else result.map { it.toNodeInfo() }.singleOrNull() ?: throw IllegalStateException("More than one node with the same host and port")
        }
    }

    /** Object Relational Mapping support. */
    private fun generateMappedObject(nodeInfo: NodeInfo): NodeInfoSchemaV1.PersistentNodeInfo {
        return NodeInfoSchemaV1.PersistentNodeInfo(
                id = 0,
                addresses = nodeInfo.addresses.map { NodeInfoSchemaV1.DBHostAndPort.fromHostAndPort(it) },
                // TODO Another ugly hack with special first identity...
                legalIdentitiesAndCerts = nodeInfo.legalIdentitiesAndCerts.mapIndexed { idx, elem ->
                    NodeInfoSchemaV1.DBPartyAndCertificate(elem, isMain = idx == 0)
                },
                platformVersion = nodeInfo.platformVersion,
                serial = nodeInfo.serial
        )
    }

    override fun clearNetworkMapCache() {
        database.transaction {
            createSession {
                val result = getAllInfos(it)
                for (nodeInfo in result) it.remove(nodeInfo)
            }
        }
    }
}<|MERGE_RESOLUTION|>--- conflicted
+++ resolved
@@ -63,36 +63,11 @@
     }
 }
 
-class NodeLookupImpl(private val identityService: IdentityService, private val networkMapCache: NetworkMapCache) : NodeLookup {
-    init {
-        networkMapCache.allNodes.forEach { it.legalIdentitiesAndCerts.forEach { identityService.verifyAndRegisterIdentity(it) } }
-        networkMapCache.changed.subscribe { mapChange ->
-            // TODO how should we handle network map removal
-            if (mapChange is MapChange.Added) {
-                mapChange.node.legalIdentitiesAndCerts.forEach {
-                    identityService.verifyAndRegisterIdentity(it)
-                }
-            }
-        }
-    }
-
-    override fun getNodeByLegalIdentity(party: AbstractParty): NodeInfo? {
-        val wellKnownParty = identityService.wellKnownPartyFromAnonymous(party)
-        return wellKnownParty?.let {
-            networkMapCache.getNodesByLegalIdentityKey(it.owningKey).firstOrNull()
-        }
-    }
-}
-
 /**
  * Extremely simple in-memory cache of the network map.
  */
 @ThreadSafe
-<<<<<<< HEAD
-open class PersistentNetworkMapCache(private val database: CordaPersistence, private val configuration: NodeSSLConfiguration) : SingletonSerializeAsToken(), NetworkMapCacheInternal {
-=======
 open class PersistentNetworkMapCache(private val database: CordaPersistence, configuration: NodeSSLConfiguration) : SingletonSerializeAsToken(), NetworkMapCacheInternal {
->>>>>>> aa5211a7
     companion object {
         val logger = loggerFor<PersistentNetworkMapCache>()
     }
@@ -139,13 +114,7 @@
 
     private fun loadFromFiles() {
         logger.info("Loading network map from files..")
-<<<<<<< HEAD
-        for (node in NodeInfoSerializer().loadFromDirectory(configuration.baseDirectory)) {
-            addNode(node)
-        }
-=======
         nodeInfoSerializer.nodeInfoUpdates().subscribe { node -> addNode(node) }
->>>>>>> aa5211a7
     }
 
     override fun getPartyInfo(party: Party): PartyInfo? {

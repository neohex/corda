--- conflicted
+++ resolved
@@ -13,12 +13,7 @@
 import net.corda.core.messaging.SingleMessageRecipient
 import net.corda.core.node.NodeInfo
 import net.corda.core.node.services.IdentityService
-<<<<<<< HEAD
-import net.corda.core.node.services.NetworkMapCache
-=======
->>>>>>> 55911e7a
 import net.corda.core.node.services.NetworkMapCache.MapChange
-import net.corda.core.node.services.NodeLookup
 import net.corda.core.node.services.NotaryService
 import net.corda.core.node.services.PartyInfo
 import net.corda.core.schemas.NodeInfoSchemaV1
@@ -30,10 +25,7 @@
 import net.corda.core.utilities.toBase58String
 import net.corda.node.services.api.NetworkCacheException
 import net.corda.node.services.api.NetworkMapCacheInternal
-<<<<<<< HEAD
-=======
 import net.corda.node.services.api.NetworkMapCacheLiteInternal
->>>>>>> 55911e7a
 import net.corda.node.services.config.NodeConfiguration
 import net.corda.node.services.messaging.MessagingService
 import net.corda.node.services.messaging.createMessage
@@ -41,12 +33,9 @@
 import net.corda.node.services.network.NetworkMapService.FetchMapResponse
 import net.corda.node.services.network.NetworkMapService.SubscribeResponse
 import net.corda.node.utilities.*
-<<<<<<< HEAD
 import net.corda.node.utilities.AddOrRemove
 import net.corda.node.utilities.bufferUntilDatabaseCommit
 import net.corda.node.utilities.wrapWithDatabaseTransaction
-=======
->>>>>>> 55911e7a
 import org.hibernate.Session
 import rx.Observable
 import rx.subjects.PublishSubject
@@ -56,17 +45,10 @@
 import javax.annotation.concurrent.ThreadSafe
 import kotlin.collections.HashMap
 
-<<<<<<< HEAD
-class NodeLookupImpl(private val identityService: IdentityService, private val networkMapCache: NetworkMapCache) : NodeLookup {
-    init {
-        networkMapCache.allNodes.forEach { it.legalIdentitiesAndCerts.forEach { identityService.verifyAndRegisterIdentity(it) } }
-        networkMapCache.changed.subscribe { mapChange ->
-=======
 class NetworkMapCacheImpl(networkMapCacheLite: NetworkMapCacheLiteInternal, private val identityService: IdentityService) : NetworkMapCacheLiteInternal by networkMapCacheLite, NetworkMapCacheInternal {
     init {
         networkMapCacheLite.allNodes.forEach { it.legalIdentitiesAndCerts.forEach { identityService.verifyAndRegisterIdentity(it) } }
         networkMapCacheLite.changed.subscribe { mapChange ->
->>>>>>> 55911e7a
             // TODO how should we handle network map removal
             if (mapChange is MapChange.Added) {
                 mapChange.node.legalIdentitiesAndCerts.forEach {
@@ -79,11 +61,7 @@
     override fun getNodeByLegalIdentity(party: AbstractParty): NodeInfo? {
         val wellKnownParty = identityService.wellKnownPartyFromAnonymous(party)
         return wellKnownParty?.let {
-<<<<<<< HEAD
-            networkMapCache.getNodesByLegalIdentityKey(it.owningKey).firstOrNull()
-=======
             getNodesByLegalIdentityKey(it.owningKey).firstOrNull()
->>>>>>> 55911e7a
         }
     }
 }
@@ -92,11 +70,7 @@
  * Extremely simple in-memory cache of the network map.
  */
 @ThreadSafe
-<<<<<<< HEAD
-open class PersistentNetworkMapCache(private val database: CordaPersistence, configuration: NodeConfiguration) : SingletonSerializeAsToken(), NetworkMapCacheInternal {
-=======
 open class PersistentNetworkMapCache(private val database: CordaPersistence, configuration: NodeConfiguration) : SingletonSerializeAsToken(), NetworkMapCacheLiteInternal {
->>>>>>> 55911e7a
     companion object {
         val logger = loggerFor<PersistentNetworkMapCache>()
     }
@@ -137,11 +111,7 @@
 
     init {
         loadFromFiles()
-<<<<<<< HEAD
         database.transaction { loadFromDB(session) }
-=======
-        database.transaction { loadFromDB() }
->>>>>>> 55911e7a
     }
 
     private fun loadFromFiles() {
@@ -150,11 +120,7 @@
     }
 
     override fun getPartyInfo(party: Party): PartyInfo? {
-<<<<<<< HEAD
         val nodes = database.transaction { queryByIdentityKey(session, party.owningKey) }
-=======
-        val nodes = database.transaction { queryByIdentityKey(party.owningKey) }
->>>>>>> 55911e7a
         if (nodes.size == 1 && nodes[0].isLegalIdentity(party)) {
             return PartyInfo.SingleNode(party, nodes[0].addresses)
         }
@@ -169,7 +135,6 @@
     }
 
     override fun getNodeByLegalName(name: CordaX500Name): NodeInfo? = getNodesByLegalName(name).firstOrNull()
-<<<<<<< HEAD
     override fun getNodesByLegalName(name: CordaX500Name): List<NodeInfo> = database.transaction { queryByLegalName(session, name) }
     override fun getNodesByLegalIdentityKey(identityKey: PublicKey): List<NodeInfo> =
             database.transaction { queryByIdentityKey(session, identityKey) }
@@ -177,15 +142,6 @@
     override fun getNodeByAddress(address: NetworkHostAndPort): NodeInfo? = database.transaction { queryByAddress(session, address) }
 
     override fun getPeerCertificateByLegalName(name: CordaX500Name): PartyAndCertificate? = database.transaction { queryIdentityByLegalName(session, name) }
-=======
-    override fun getNodesByLegalName(name: CordaX500Name): List<NodeInfo> = database.transaction { queryByLegalName(name) }
-    override fun getNodesByLegalIdentityKey(identityKey: PublicKey): List<NodeInfo> =
-            database.transaction { queryByIdentityKey(identityKey) }
-
-    override fun getNodeByAddress(address: NetworkHostAndPort): NodeInfo? = database.transaction { queryByAddress(address) }
-
-    override fun getPeerCertificateByLegalName(name: CordaX500Name): PartyAndCertificate? = database.transaction { queryIdentityByLegalName(name) }
->>>>>>> 55911e7a
 
     override fun track(): DataFeed<List<NodeInfo>, MapChange> {
         synchronized(_changed) {
@@ -259,11 +215,7 @@
         synchronized(_changed) {
             registeredNodes.remove(node.legalIdentities.first().owningKey)
             database.transaction {
-<<<<<<< HEAD
                 removeInfoDB(session, node)
-=======
-                removeInfoDB(node)
->>>>>>> 55911e7a
                 changePublisher.onNext(MapChange.Removed(node))
             }
         }
@@ -298,13 +250,7 @@
 
     override val allNodes: List<NodeInfo>
         get() = database.transaction {
-<<<<<<< HEAD
             getAllInfos(session).map { it.toNodeInfo() }
-=======
-            createSession {
-                getAllInfos(it).map { it.toNodeInfo() }
-            }
->>>>>>> 55911e7a
         }
 
     private fun processRegistration(reg: NodeRegistration) {
@@ -435,15 +381,8 @@
 
     override fun clearNetworkMapCache() {
         database.transaction {
-<<<<<<< HEAD
             val result = getAllInfos(session)
             for (nodeInfo in result) session.remove(nodeInfo)
-=======
-            createSession {
-                val result = getAllInfos(it)
-                for (nodeInfo in result) it.remove(nodeInfo)
-            }
->>>>>>> 55911e7a
         }
     }
 }
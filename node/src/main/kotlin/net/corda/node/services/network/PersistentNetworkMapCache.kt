--- conflicted
+++ resolved
@@ -132,18 +132,14 @@
         return null
     }
 
-<<<<<<< HEAD
-    override fun getNodeByLegalName(name: CordaX500Name): NodeInfo? = database.transaction { queryByLegalName(name).firstOrNull() }
-=======
     override fun getNodeByLegalName(name: CordaX500Name): NodeInfo? = getNodesByLegalName(name).firstOrNull()
-    override fun getNodesByLegalName(name: CordaX500Name): List<NodeInfo> = serviceHub.database.transaction { queryByLegalName(name) }
->>>>>>> 0b35a99c
+    override fun getNodesByLegalName(name: CordaX500Name): List<NodeInfo> = database.transaction { queryByLegalName(name) }
     override fun getNodesByLegalIdentityKey(identityKey: PublicKey): List<NodeInfo> =
             database.transaction { queryByIdentityKey(identityKey) }
 
     override fun getNodeByAddress(address: NetworkHostAndPort): NodeInfo? = database.transaction { queryByAddress(address) }
 
-    override fun getPeerCertificateByLegalName(name: CordaX500Name): PartyAndCertificate? = serviceHub.database.transaction { queryIdentityByLegalName(name) }
+    override fun getPeerCertificateByLegalName(name: CordaX500Name): PartyAndCertificate? = database.transaction { queryIdentityByLegalName(name) }
 
     override fun track(): DataFeed<List<NodeInfo>, MapChange> {
         synchronized(_changed) {

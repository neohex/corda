--- conflicted
+++ resolved
@@ -32,6 +32,7 @@
 import net.corda.node.services.network.NetworkMapService.FetchMapResponse
 import net.corda.node.services.network.NetworkMapService.SubscribeResponse
 import net.corda.node.utilities.*
+import net.corda.nodeapi.config.NodeSSLConfiguration
 import org.hibernate.Session
 import rx.Observable
 import rx.subjects.PublishSubject
@@ -65,7 +66,7 @@
  * Extremely simple in-memory cache of the network map.
  */
 @ThreadSafe
-open class PersistentNetworkMapCache(private val database: CordaPersistence) : SingletonSerializeAsToken(), NetworkMapCacheInternal {
+open class PersistentNetworkMapCache(private val database: CordaPersistence, private val configuration: NodeSSLConfiguration) : SingletonSerializeAsToken(), NetworkMapCacheInternal {
     companion object {
         val logger = loggerFor<PersistentNetworkMapCache>()
     }
@@ -104,17 +105,13 @@
         }
 
     init {
-<<<<<<< HEAD
+        loadFromFiles()
         database.transaction { loadFromDB() }
-=======
-        loadFromFiles()
-        serviceHub.database.transaction { loadFromDB() }
->>>>>>> eb0e2535
     }
 
     private fun loadFromFiles() {
         logger.info("Loading network map from files..")
-        for (node in NodeInfoSerializer().loadFromDirectory(serviceHub.configuration.baseDirectory)) {
+        for (node in NodeInfoSerializer().loadFromDirectory(configuration.baseDirectory)) {
             addNode(node)
         }
     }

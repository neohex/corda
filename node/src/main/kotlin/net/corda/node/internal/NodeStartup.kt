package net.corda.node.internal

import com.jcabi.manifests.Manifests
import com.typesafe.config.ConfigException
import joptsimple.OptionException
import net.corda.core.internal.*
import net.corda.core.internal.concurrent.thenMatch
import net.corda.core.utilities.loggerFor
import net.corda.node.*
import net.corda.node.services.config.FullNodeConfiguration
import net.corda.node.services.transactions.bftSMaRtSerialFilter
import net.corda.node.shell.InteractiveShell
import net.corda.node.utilities.registration.HTTPNetworkRegistrationService
import net.corda.node.utilities.registration.NetworkRegistrationHelper
import net.corda.nodeapi.internal.ServiceInfo
import net.corda.nodeapi.internal.addShutdownHook
import org.fusesource.jansi.Ansi
import org.fusesource.jansi.AnsiConsole
import org.slf4j.bridge.SLF4JBridgeHandler
import sun.misc.VMSupport
import java.io.RandomAccessFile
import java.lang.management.ManagementFactory
import java.net.InetAddress
import java.nio.file.Path
import java.nio.file.Paths
import java.time.LocalDate
import java.util.*
import kotlin.system.exitProcess

/** This class is responsible for starting a Node from command line arguments. */
open class NodeStartup(val args: Array<String>) {
    companion object {
        private val logger by lazy { loggerFor<Node>() }
        val LOGS_DIRECTORY_NAME = "logs"
        val LOGS_CAN_BE_FOUND_IN_STRING = "Logs can be found in"
    }

    open fun run() {
        val startTime = System.currentTimeMillis()
        assertCanNormalizeEmptyPath()
        val (argsParser, cmdlineOptions) = parseArguments()

        // We do the single node check before we initialise logging so that in case of a double-node start it
        // doesn't mess with the running node's logs.
        enforceSingleNodeIsRunning(cmdlineOptions.baseDirectory)

        initLogging(cmdlineOptions)

        val versionInfo = getVersionInfo()

        if (cmdlineOptions.isVersion) {
            println("${versionInfo.vendor} ${versionInfo.releaseVersion}")
            println("Revision ${versionInfo.revision}")
            println("Platform Version ${versionInfo.platformVersion}")
            exitProcess(0)
        }

        // Maybe render command line help.
        if (cmdlineOptions.help) {
            argsParser.printHelp(System.out)
            exitProcess(0)
        }

        drawBanner(versionInfo)
        Node.printBasicNodeInfo(LOGS_CAN_BE_FOUND_IN_STRING, System.getProperty("log-path"))
        val conf = loadConfigFile(cmdlineOptions)
        banJavaSerialisation(conf)
        preNetworkRegistration(conf)
        maybeRegisterWithNetworkAndExit(cmdlineOptions, conf)
        logStartupInfo(versionInfo, cmdlineOptions, conf)

        try {
            cmdlineOptions.baseDirectory.createDirectories()
            startNode(conf, versionInfo, startTime, cmdlineOptions)
        } catch (e: Exception) {
            if (e.message?.startsWith("Unknown named curve:") == true) {
                logger.error("Exception during node startup - ${e.message}. " +
                        "This is a known OpenJDK issue on some Linux distributions, please use OpenJDK from zulu.org or Oracle JDK.")
            } else
                logger.error("Exception during node startup", e)
            exitProcess(1)
        }

        exitProcess(0)
    }

    open protected fun preNetworkRegistration(conf: FullNodeConfiguration) = Unit

    open protected fun createNode(conf: FullNodeConfiguration, versionInfo: VersionInfo, services: Set<ServiceInfo>): Node {
        return Node(conf, services, versionInfo)
    }

    open protected fun startNode(conf: FullNodeConfiguration, versionInfo: VersionInfo, startTime: Long, cmdlineOptions: CmdLineOptions) {
        val advertisedServices = conf.calculateServices()
        val node = createNode(conf, versionInfo, advertisedServices).start()
        printPluginsAndServices(node.internals)
        node.internals.nodeReadyFuture.thenMatch({
            val elapsed = (System.currentTimeMillis() - startTime) / 10 / 100.0
            val name = node.info.legalIdentitiesAndCerts.first().name.organisation
            Node.printBasicNodeInfo("Node for \"$name\" started up and registered in $elapsed sec")

            // Don't start the shell if there's no console attached.
            val runShell = !cmdlineOptions.noLocalShell && System.console() != null
            node.internals.startupComplete.then {
                try {
                    InteractiveShell.startShell(cmdlineOptions.baseDirectory, runShell, cmdlineOptions.sshdServer, node)
                } catch(e: Throwable) {
                    logger.error("Shell failed to start", e)
                }
            }
        },
        {
            th -> logger.error("Unexpected exception during registration", th)
        })
        node.internals.run()
    }

    open protected fun logStartupInfo(versionInfo: VersionInfo, cmdlineOptions: CmdLineOptions, conf: FullNodeConfiguration) {
        logger.info("Vendor: ${versionInfo.vendor}")
        logger.info("Release: ${versionInfo.releaseVersion}")
        logger.info("Platform Version: ${versionInfo.platformVersion}")
        logger.info("Revision: ${versionInfo.revision}")
        val info = ManagementFactory.getRuntimeMXBean()
        logger.info("PID: ${info.name.split("@").firstOrNull()}")  // TODO Java 9 has better support for this
        logger.info("Main class: ${FullNodeConfiguration::class.java.protectionDomain.codeSource.location.toURI().path}")
        logger.info("CommandLine Args: ${info.inputArguments.joinToString(" ")}")
        logger.info("Application Args: ${args.joinToString(" ")}")
        logger.info("bootclasspath: ${info.bootClassPath}")
        logger.info("classpath: ${info.classPath}")
        logger.info("VM ${info.vmName} ${info.vmVendor} ${info.vmVersion}")
        logger.info("Machine: ${lookupMachineNameAndMaybeWarn()}")
        logger.info("Working Directory: ${cmdlineOptions.baseDirectory}")
        val agentProperties = VMSupport.getAgentProperties()
        if (agentProperties.containsKey("sun.jdwp.listenerAddress")) {
            logger.info("Debug port: ${agentProperties.getProperty("sun.jdwp.listenerAddress")}")
        }
        logger.info("Starting as node on ${conf.p2pAddress}")
    }

    open protected fun maybeRegisterWithNetworkAndExit(cmdlineOptions: CmdLineOptions, conf: FullNodeConfiguration) {
        if (!cmdlineOptions.isRegistration) return
        println()
        println("******************************************************************")
        println("*                                                                *")
        println("*       Registering as a new participant with Corda network      *")
        println("*                                                                *")
        println("******************************************************************")
        NetworkRegistrationHelper(conf, HTTPNetworkRegistrationService(conf.certificateSigningService)).buildKeystore()
        exitProcess(0)
    }

    open protected fun loadConfigFile(cmdlineOptions: CmdLineOptions): FullNodeConfiguration {
        try {
            return cmdlineOptions.loadConfig()
        } catch (e: ConfigException) {
            println("Unable to load the configuration file: ${e.rootCause.message}")
            exitProcess(2)
        }
    }

    open protected fun banJavaSerialisation(conf: FullNodeConfiguration) {
        SerialFilter.install(if (conf.bftSMaRt.isValid()) ::bftSMaRtSerialFilter else ::defaultSerialFilter)
    }

    open protected fun getVersionInfo(): VersionInfo {
        // Manifest properties are only available if running from the corda jar
        fun manifestValue(name: String): String? = if (Manifests.exists(name)) Manifests.read(name) else null

        return VersionInfo(
                manifestValue("Corda-Platform-Version")?.toInt() ?: 1,
                manifestValue("Corda-Release-Version") ?: "Unknown",
                manifestValue("Corda-Revision") ?: "Unknown",
                manifestValue("Corda-Vendor") ?: "Unknown"
        )
    }

    private fun enforceSingleNodeIsRunning(baseDirectory: Path) {
        // Write out our process ID (which may or may not resemble a UNIX process id - to us it's just a string) to a
        // file that we'll do our best to delete on exit. But if we don't, it'll be overwritten next time. If it already
        // exists, we try to take the file lock first before replacing it and if that fails it means we're being started
        // twice with the same directory: that's a user error and we should bail out.
        val pidFile = (baseDirectory / "process-id").toFile()
        pidFile.createNewFile()
        pidFile.deleteOnExit()
        val pidFileRw = RandomAccessFile(pidFile, "rw")
        val pidFileLock = pidFileRw.channel.tryLock()
        if (pidFileLock == null) {
            println("It appears there is already a node running with the specified data directory $baseDirectory")
            println("Shut that other node down and try again. It may have process ID ${pidFile.readText()}")
            System.exit(1)
        }
        // Avoid the lock being garbage collected. We don't really need to release it as the OS will do so for us
        // when our process shuts down, but we try in stop() anyway just to be nice.
        addShutdownHook {
            pidFileLock.release()
        }
        val ourProcessID: String = ManagementFactory.getRuntimeMXBean().name.split("@")[0]
        pidFileRw.setLength(0)
        pidFileRw.write(ourProcessID.toByteArray())
    }

    private fun parseArguments(): Pair<ArgsParser, CmdLineOptions> {
        val argsParser = ArgsParser()
        val cmdlineOptions = try {
            argsParser.parse(*args)
        } catch (ex: OptionException) {
            println("Invalid command line arguments: ${ex.message}")
            argsParser.printHelp(System.out)
            exitProcess(1)
        }
        return Pair(argsParser, cmdlineOptions)
    }

    open protected fun initLogging(cmdlineOptions: CmdLineOptions) {
        val loggingLevel = cmdlineOptions.loggingLevel.name.toLowerCase(Locale.ENGLISH)
        System.setProperty("defaultLogLevel", loggingLevel) // These properties are referenced from the XML config file.
        if (cmdlineOptions.logToConsole) {
            System.setProperty("consoleLogLevel", loggingLevel)
            Node.renderBasicInfoToConsole = false
        }
        System.setProperty("log-path", (cmdlineOptions.baseDirectory / LOGS_DIRECTORY_NAME).toString())
        SLF4JBridgeHandler.removeHandlersForRootLogger() // The default j.u.l config adds a ConsoleHandler.
        SLF4JBridgeHandler.install()
    }

    private fun lookupMachineNameAndMaybeWarn(): String {
        val start = System.currentTimeMillis()
        val hostName: String = InetAddress.getLocalHost().hostName
        val elapsed = System.currentTimeMillis() - start
        if (elapsed > 1000 && hostName.endsWith(".local")) {
            // User is probably on macOS and experiencing this problem: http://stackoverflow.com/questions/10064581/how-can-i-eliminate-slow-resolving-loading-of-localhost-virtualhost-a-2-3-secon
            //
            // Also see https://bugs.openjdk.java.net/browse/JDK-8143378
            val messages = listOf(
                    "Your computer took over a second to resolve localhost due an incorrect configuration. Corda will work but start very slowly until this is fixed. ",
                    "Please see https://docs.corda.net/troubleshooting.html#slow-localhost-resolution for information on how to fix this. ",
                    "It will only take a few seconds for you to resolve."
            )
            logger.warn(messages.joinToString(""))
            Emoji.renderIfSupported {
                print(Ansi.ansi().fgBrightRed())
                messages.forEach {
                    println("${Emoji.sleepingFace}$it")
                }
                print(Ansi.ansi().reset())
            }
        }
        return hostName
    }

    private fun assertCanNormalizeEmptyPath() {
        // Check we're not running a version of Java with a known bug: https://github.com/corda/corda/issues/83
        try {
            Paths.get("").normalize()
        } catch (e: ArrayIndexOutOfBoundsException) {
            Node.failStartUp("You are using a version of Java that is not supported (${System.getProperty("java.version")}). Please upgrade to the latest version.")
        }
    }

    private fun printPluginsAndServices(node: Node) {
        node.configuration.extraAdvertisedServiceIds.filter { it.startsWith("corda.notary.") }.let {
            if (it.isNotEmpty()) Node.printBasicNodeInfo("Providing additional services", it.joinToString())
        }
<<<<<<< HEAD
        Node.printBasicNodeInfo("Loaded CorDapps", node.cordappProvider.cordapps.joinToString { it.name })
=======
        Node.printBasicNodeInfo("Loaded CorDapps", node.cordappProvider.cordapps.map { it.name }.joinToString())
>>>>>>> 5371b256
    }

    open fun drawBanner(versionInfo: VersionInfo) {
        // This line makes sure ANSI escapes work on Windows, where they aren't supported out of the box.
        AnsiConsole.systemInstall()

        Emoji.renderIfSupported {
            val messages = arrayListOf(
                    "The only distributed ledger that pays\nhomage to Pac Man in its logo.",
                    "You know, I was a banker\nonce ... but I lost interest. ${Emoji.bagOfCash}",
                    "It's not who you know, it's who you know\nknows what you know you know.",
                    "It runs on the JVM because QuickBasic\nis apparently not 'professional' enough.",
                    "\"It's OK computer, I go to sleep after\ntwenty minutes of inactivity too!\"",
                    "It's kind of like a block chain but\ncords sounded healthier than chains.",
                    "Computer science and finance together.\nYou should see our crazy Christmas parties!",
                    "I met my bank manager yesterday and asked\nto check my balance ... he pushed me over!",
                    "A banker with nobody around may find\nthemselves .... a-loan! <applause>",
                    "Whenever I go near my bank I get\nwithdrawal symptoms ${Emoji.coolGuy}",
                    "There was an earthquake in California,\na local bank went into de-fault.",
                    "I asked for insurance if the nearby\nvolcano erupted. They said I'd be covered.",
                    "I had an account with a bank in the\nNorth Pole, but they froze all my assets ${Emoji.santaClaus}",
                    "Check your contracts carefully. The fine print\nis usually a clause for suspicion ${Emoji.santaClaus}",
                    "Some bankers are generous ...\nto a vault! ${Emoji.bagOfCash} ${Emoji.coolGuy}",
                    "What you can buy for a dollar these\ndays is absolute non-cents! ${Emoji.bagOfCash}",
                    "Old bankers never die, they\njust... pass the buck",
                    "I won $3M on the lottery so I donated a quarter\nof it to charity. Now I have $2,999,999.75.",
                    "There are two rules for financial success:\n1) Don't tell everything you know.",
                    "Top tip: never say \"oops\", instead\nalways say \"Ah, Interesting!\"",
                    "Computers are useless. They can only\ngive you answers.  -- Picasso"
            )

            // TODO: Delete this after CordaCon.
            val cordaCon2017date = LocalDate.of(2017, 9, 12)
            val cordaConBanner = if (LocalDate.now() < cordaCon2017date)
                "${Emoji.soon} Register for our Free CordaCon event : see https://goo.gl/Z15S8W" else ""

            if (Emoji.hasEmojiTerminal)
                messages += "Kind of like a regular database but\nwith emojis, colours and ascii art. ${Emoji.coolGuy}"
            val (msg1, msg2) = messages.randomOrNull()!!.split('\n')

            println(Ansi.ansi().newline().fgBrightRed().a(
                    """   ______               __""").newline().a(
                    """  / ____/     _________/ /___ _""").newline().a(
                    """ / /     __  / ___/ __  / __ `/         """).fgBrightBlue().a(msg1).newline().fgBrightRed().a(
                    """/ /___  /_/ / /  / /_/ / /_/ /          """).fgBrightBlue().a(msg2).newline().fgBrightRed().a(
                    """\____/     /_/   \__,_/\__,_/""").reset().newline().newline().fgBrightDefault().bold().
                    a("--- ${versionInfo.vendor} ${versionInfo.releaseVersion} (${versionInfo.revision.take(7)}) -----------------------------------------------").
                    newline().
                    newline().
                    a(cordaConBanner).
                    newline().
                    reset())
        }
    }
}<|MERGE_RESOLUTION|>--- conflicted
+++ resolved
@@ -261,11 +261,7 @@
         node.configuration.extraAdvertisedServiceIds.filter { it.startsWith("corda.notary.") }.let {
             if (it.isNotEmpty()) Node.printBasicNodeInfo("Providing additional services", it.joinToString())
         }
-<<<<<<< HEAD
-        Node.printBasicNodeInfo("Loaded CorDapps", node.cordappProvider.cordapps.joinToString { it.name })
-=======
         Node.printBasicNodeInfo("Loaded CorDapps", node.cordappProvider.cordapps.map { it.name }.joinToString())
->>>>>>> 5371b256
     }
 
     open fun drawBanner(versionInfo: VersionInfo) {

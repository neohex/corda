--- conflicted
+++ resolved
@@ -181,32 +181,26 @@
         validateKeystore()
     }
 
-<<<<<<< HEAD
+    open fun generateNodeInfo() {
+        check(started == null) { "Node has already been started" }
+        initCertificate()
+        log.info("Generating nodeInfo ...")
+        val schemaService = NodeSchemaService()
+        initialiseDatabasePersistence(schemaService) {
+            makeServices(schemaService)
+            saveOwnNodeInfo()
+        }
+    }
+
+    open fun start(): StartedNode<AbstractNode> {
+        check(started == null) { "Node has already been started" }
+        initCertificate()
         log.info("Node starting up ...")
         val schemaService = NodeSchemaService()
         // Do all of this in a database transaction so anything that might need a connection has one.
         val startedImpl = initialiseDatabasePersistence(schemaService) {
             val tokenizableServices = makeServices(schemaService)
-=======
-    open fun generateNodeInfo() {
-        check(started == null) { "Node has already been started" }
-        initCertificate()
-        log.info("Generating nodeInfo ...")
-        initialiseDatabasePersistence {
-            makeServices()
             saveOwnNodeInfo()
-        }
-    }
-
-    open fun start(): StartedNode<AbstractNode> {
-        check(started == null) { "Node has already been started" }
-        initCertificate()
-        log.info("Node starting up ...")
-        // Do all of this in a database transaction so anything that might need a connection has one.
-        val startedImpl = initialiseDatabasePersistence {
-            val tokenizableServices = makeServices()
-            saveOwnNodeInfo()
->>>>>>> eb0e2535
             smm = StateMachineManager(services,
                     checkpointStorage,
                     serverThread,

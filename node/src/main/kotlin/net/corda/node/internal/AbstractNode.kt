--- conflicted
+++ resolved
@@ -27,10 +27,6 @@
 import net.corda.core.node.NodeInfo
 import net.corda.core.node.ServiceHub
 import net.corda.core.node.services.*
-<<<<<<< HEAD
-=======
-import net.corda.core.node.services.NetworkMapCache.MapChange
->>>>>>> a42ce0b5
 import net.corda.core.serialization.SerializationWhitelist
 import net.corda.core.serialization.SerializeAsToken
 import net.corda.core.serialization.SingletonSerializeAsToken
@@ -154,10 +150,6 @@
     protected lateinit var network: MessagingService
     protected val runOnStop = ArrayList<() -> Any?>()
     protected lateinit var database: CordaPersistence
-<<<<<<< HEAD
-=======
-    protected val cordappLoader = makeCordappLoader()
->>>>>>> a42ce0b5
     protected val _nodeReadyFuture = openFuture<Unit>()
     /** Completes once the node has successfully registered with the network map service
      * or has loaded network map data from local database */
@@ -477,22 +469,6 @@
         return tokenizableServices
     }
 
-<<<<<<< HEAD
-=======
-    private fun makeCordappLoader(): CordappLoader {
-        val scanPackages = System.getProperty("net.corda.node.cordapp.scan.packages")
-        return if (CordappLoader.testPackages.isNotEmpty()) {
-            check(configuration.devMode) { "Package scanning can only occur in dev mode" }
-            CordappLoader.createDefaultWithTestPackages(configuration.baseDirectory, CordappLoader.testPackages)
-        } else if (scanPackages != null) {
-            check(configuration.devMode) { "Package scanning can only occur in dev mode" }
-            CordappLoader.createDefaultWithTestPackages(configuration.baseDirectory, scanPackages.split(","))
-        } else {
-            CordappLoader.createDefault(configuration.baseDirectory)
-        }
-    }
-
->>>>>>> a42ce0b5
     protected open fun customSchemas() = cordappLoader.cordapps.flatMap { it.customSchemas }.toSet()
     protected open fun makeTransactionStorage(): WritableTransactionStorage = DBTransactionStorage()
 

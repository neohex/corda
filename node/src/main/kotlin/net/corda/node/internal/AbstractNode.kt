--- conflicted
+++ resolved
@@ -377,12 +377,8 @@
     private fun makeServices(schemaService: SchemaService): MutableList<Any> {
         checkpointStorage = DBCheckpointStorage()
         cordappProvider = CordappProviderImpl(cordappLoader)
-<<<<<<< HEAD
-        _services = ServiceHubInternalImpl(schemaService)
-=======
         val transactionStorage = makeTransactionStorage()
-        _services = ServiceHubInternalImpl(transactionStorage, StateLoaderImpl(transactionStorage))
->>>>>>> b0ea05ee
+        _services = ServiceHubInternalImpl(schemaService, transactionStorage, StateLoaderImpl(transactionStorage))
         attachments = NodeAttachmentService(services.monitoringService.metrics)
         cordappProvider.start(attachments)
         legalIdentity = obtainIdentity()
@@ -667,27 +663,18 @@
 
     protected open fun generateKeyPair() = cryptoGenerateKeyPair()
 
-<<<<<<< HEAD
-    private inner class ServiceHubInternalImpl(override val schemaService: SchemaService) : ServiceHubInternal, SingletonSerializeAsToken() {
-=======
     private inner class ServiceHubInternalImpl(
+            override val schemaService: SchemaService,
             override val validatedTransactions: WritableTransactionStorage,
             private val stateLoader: StateLoader
     ) : SingletonSerializeAsToken(), ServiceHubInternal, StateLoader by stateLoader {
->>>>>>> b0ea05ee
         override val rpcFlows = ArrayList<Class<out FlowLogic<*>>>()
         override val stateMachineRecordedTransactionMapping = DBTransactionMappingStorage()
         override val auditService = DummyAuditService()
         override val monitoringService = MonitoringService(MetricRegistry())
         override val transactionVerifierService by lazy { makeTransactionVerifierService() }
-<<<<<<< HEAD
         override val networkMapCache by lazy { PersistentNetworkMapCache(this@AbstractNode.database) }
-        override val vaultService by lazy { NodeVaultService(this, database.hibernateConfig) }
-=======
-        override val schemaService by lazy { NodeSchemaService() }
-        override val networkMapCache by lazy { PersistentNetworkMapCache(this) }
         override val vaultService by lazy { NodeVaultService(platformClock, keyManagementService, stateLoader, this@AbstractNode.database.hibernateConfig) }
->>>>>>> b0ea05ee
         override val contractUpgradeService by lazy { ContractUpgradeServiceImpl() }
 
         // Place the long term identity key in the KMS. Eventually, this is likely going to be separated again because

--- conflicted
+++ resolved
@@ -410,11 +410,7 @@
                 services.auditService, services.monitoringService, networkMapCache, services.schemaService,
                 services.transactionVerifierService, services.validatedTransactions, services.contractUpgradeService,
                 services, cordappProvider, this)
-<<<<<<< HEAD
         makeNetworkServices(network, networkMapCache, tokenizableServices)
-=======
-        makeNetworkServices(tokenizableServices)
->>>>>>> aa5211a7
         return tokenizableServices
     }
 
@@ -695,11 +691,7 @@
         override val monitoringService = MonitoringService(MetricRegistry())
         override val transactionVerifierService by lazy { makeTransactionVerifierService() }
         override val networkMapCache by lazy { PersistentNetworkMapCache(this@AbstractNode.database, this@AbstractNode.configuration) }
-<<<<<<< HEAD
         override val vaultService by lazy { NodeVaultService(platformClock, keyManagementService, stateLoader, this@AbstractNode.database.hibernateConfig) }
-=======
-        override val vaultService by lazy { NodeVaultService(this, database.hibernateConfig) }
->>>>>>> aa5211a7
         override val contractUpgradeService by lazy { ContractUpgradeServiceImpl() }
 
         // Place the long term identity key in the KMS. Eventually, this is likely going to be separated again because

--- conflicted
+++ resolved
@@ -449,19 +449,11 @@
      */
     private fun makeServices(schemaService: SchemaService): MutableList<Any> {
         checkpointStorage = DBCheckpointStorage()
-<<<<<<< HEAD
         val metrics = MetricRegistry()
         attachments = NodeAttachmentService(metrics)
         val cordappProvider = CordappProviderImpl(cordappLoader, attachments)
         _services = ServiceHubInternalImpl(schemaService, MonitoringService(metrics), cordappProvider)
-        legalIdentity = obtainIdentity()
-=======
-        cordappProvider = CordappProviderImpl(cordappLoader)
-        _services = ServiceHubInternalImpl(schemaService)
-        attachments = NodeAttachmentService(services.monitoringService.metrics)
-        cordappProvider.start(attachments)
         legalIdentity = obtainIdentity(notaryConfig = null)
->>>>>>> a425f82c
         network = makeMessagingService(legalIdentity)
         info = makeInfo(legalIdentity)
         val networkMapCache = services.networkMapCache

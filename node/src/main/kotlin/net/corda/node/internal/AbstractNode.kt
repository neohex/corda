package net.corda.node.internal

import com.codahale.metrics.MetricRegistry
import com.google.common.collect.Lists
import com.google.common.collect.MutableClassToInstanceMap
import com.google.common.util.concurrent.MoreExecutors
import net.corda.confidential.SwapIdentitiesFlow
import net.corda.confidential.SwapIdentitiesHandler
import net.corda.core.concurrent.CordaFuture
import net.corda.core.cordapp.CordappProvider
import net.corda.core.flows.*
import net.corda.core.identity.CordaX500Name
import net.corda.core.identity.Party
import net.corda.core.identity.PartyAndCertificate
import net.corda.core.internal.VisibleForTesting
import net.corda.core.internal.cert
import net.corda.core.internal.concurrent.doneFuture
import net.corda.core.internal.concurrent.flatMap
import net.corda.core.internal.concurrent.openFuture
import net.corda.core.internal.toX509CertHolder
import net.corda.core.messaging.CordaRPCOps
import net.corda.core.messaging.RPCOps
import net.corda.core.messaging.SingleMessageRecipient
import net.corda.core.node.*
import net.corda.core.node.services.*
import net.corda.core.node.services.NetworkMapCache.MapChange
import net.corda.core.schemas.MappedSchema
import net.corda.core.serialization.SerializeAsToken
import net.corda.core.serialization.SingletonSerializeAsToken
import net.corda.core.transactions.SignedTransaction
import net.corda.core.utilities.NetworkHostAndPort
import net.corda.core.utilities.debug
import net.corda.node.internal.classloading.requireAnnotation
import net.corda.node.internal.cordapp.CordappLoader
import net.corda.node.services.ContractUpgradeHandler
import net.corda.node.internal.cordapp.CordappProviderImpl
import net.corda.node.services.FinalityHandler
import net.corda.node.services.NotaryChangeHandler
import net.corda.node.services.api.*
import net.corda.node.services.config.NodeConfiguration
import net.corda.node.services.config.configureWithDevSSLCertificate
import net.corda.node.services.events.NodeSchedulerService
import net.corda.node.services.events.ScheduledActivityObserver
import net.corda.node.services.identity.PersistentIdentityService
import net.corda.node.services.keys.PersistentKeyManagementService
import net.corda.node.services.messaging.MessagingService
import net.corda.node.services.messaging.sendRequest
import net.corda.node.services.network.*
import net.corda.node.services.network.NetworkMapService.RegistrationRequest
import net.corda.node.services.network.NetworkMapService.RegistrationResponse
import net.corda.node.services.persistence.DBCheckpointStorage
import net.corda.node.services.persistence.DBTransactionMappingStorage
import net.corda.node.services.persistence.DBTransactionStorage
import net.corda.node.services.persistence.NodeAttachmentService
import net.corda.node.services.schema.HibernateObserver
import net.corda.node.services.schema.NodeSchemaService
import net.corda.node.services.statemachine.FlowStateMachineImpl
import net.corda.node.services.statemachine.StateMachineManager
import net.corda.node.services.statemachine.appName
import net.corda.node.services.statemachine.flowVersionAndInitiatingClass
import net.corda.node.services.transactions.*
import net.corda.node.services.upgrade.ContractUpgradeServiceImpl
import net.corda.node.services.vault.HibernateVaultQueryImpl
import net.corda.node.services.vault.NodeVaultService
import net.corda.node.services.vault.VaultSoftLockManager
import net.corda.node.utilities.*
import net.corda.node.utilities.AddOrRemove.ADD
import net.corda.nodeapi.internal.ServiceInfo
import net.corda.nodeapi.internal.ServiceType
import net.corda.nodeapi.internal.serialization.DefaultWhitelist
import org.apache.activemq.artemis.utils.ReusableLatch
import org.slf4j.Logger
import rx.Observable
import java.io.IOException
import java.lang.reflect.InvocationTargetException
import java.security.KeyPair
import java.security.KeyStoreException
import java.security.PublicKey
import java.security.cert.CertificateFactory
import java.security.cert.X509Certificate
import java.sql.Connection
import java.time.Clock
import java.util.*
import java.util.concurrent.ConcurrentHashMap
import java.util.concurrent.ExecutorService
import java.util.concurrent.TimeUnit.SECONDS
import kotlin.collections.ArrayList
import kotlin.collections.set
import kotlin.reflect.KClass
import net.corda.core.crypto.generateKeyPair as cryptoGenerateKeyPair

/**
 * A base node implementation that can be customised either for production (with real implementations that do real
 * I/O), or a mock implementation suitable for unit test environments.
 *
 * Marked as SingletonSerializeAsToken to prevent the invisible reference to AbstractNode in the ServiceHub accidentally
 * sweeping up the Node into the Kryo checkpoint serialization via any flows holding a reference to ServiceHub.
 */
// TODO: Where this node is the initial network map service, currently no networkMapService is provided.
// In theory the NodeInfo for the node should be passed in, instead, however currently this is constructed by the
// AbstractNode. It should be possible to generate the NodeInfo outside of AbstractNode, so it can be passed in.
abstract class AbstractNode(open val configuration: NodeConfiguration,
                            val advertisedServices: Set<ServiceInfo>,
                            val platformClock: Clock,
                            @VisibleForTesting val busyNodeLatch: ReusableLatch = ReusableLatch()) : SingletonSerializeAsToken() {
    private class StartedNodeImpl<out N : AbstractNode>(
            override val internals: N,
            override val services: ServiceHubInternalImpl,
            override val info: NodeInfo,
            override val checkpointStorage: CheckpointStorage,
            override val smm: StateMachineManager,
            override val attachments: NodeAttachmentService,
            override val inNodeNetworkMapService: NetworkMapService,
            override val network: MessagingService,
            override val database: CordaPersistence,
            override val rpcOps: CordaRPCOps) : StartedNode<N>

    // TODO: Persist this, as well as whether the node is registered.
    /**
     * Sequence number of changes sent to the network map service, when registering/de-registering this node.
     */
    var networkMapSeq: Long = 1

    protected abstract val log: Logger
    protected abstract val networkMapAddress: SingleMessageRecipient?
    protected abstract val platformVersion: Int

    // We will run as much stuff in this single thread as possible to keep the risk of thread safety bugs low during the
    // low-performance prototyping period.
    protected abstract val serverThread: AffinityExecutor

    private val cordappServices = MutableClassToInstanceMap.create<SerializeAsToken>()
    private val flowFactories = ConcurrentHashMap<Class<out FlowLogic<*>>, InitiatedFlowFactory<*>>()
    protected val partyKeys = mutableSetOf<KeyPair>()

    protected val services: ServiceHubInternal get() = _services
    private lateinit var _services: ServiceHubInternalImpl
    protected lateinit var legalIdentity: PartyAndCertificate
    protected lateinit var info: NodeInfo
    protected var myNotaryIdentity: PartyAndCertificate? = null
    protected lateinit var checkpointStorage: CheckpointStorage
    protected lateinit var smm: StateMachineManager
    protected lateinit var attachments: NodeAttachmentService
    protected lateinit var inNodeNetworkMapService: NetworkMapService
    protected lateinit var network: MessagingService
    protected val runOnStop = ArrayList<() -> Any?>()
    protected lateinit var database: CordaPersistence
    protected var dbCloser: (() -> Any?)? = null
    lateinit var cordappProvider: CordappProviderImpl

    protected val _nodeReadyFuture = openFuture<Unit>()
    /** Completes once the node has successfully registered with the network map service
     * or has loaded network map data from local database */
    val nodeReadyFuture: CordaFuture<Unit>
        get() = _nodeReadyFuture
    /** A [CordaX500Name] with null common name. */
    protected val myLegalName: CordaX500Name by lazy {
        val cert = loadKeyStore(configuration.nodeKeystore, configuration.keyStorePassword).getX509Certificate(X509Utilities.CORDA_CLIENT_CA)
        CordaX500Name.build(cert.subjectX500Principal).copy(commonName = null)
    }

    open val pluginRegistries: List<CordaPluginRegistry> by lazy {
        cordappProvider.cordapps.flatMap { it.plugins } + DefaultWhitelist()
    }

    /** Set to non-null once [start] has been successfully called. */
    open val started get() = _started
    @Volatile private var _started: StartedNode<AbstractNode>? = null

    /** The implementation of the [CordaRPCOps] interface used by this node. */
    open fun makeRPCOps(): CordaRPCOps {
        return CordaRPCOpsImpl(services, smm, database)
    }

    open fun start(): StartedNode<AbstractNode> {
        require(started == null) { "Node has already been started" }
        if (configuration.devMode) {
            log.warn("Corda node is running in dev mode.")
            configuration.configureWithDevSSLCertificate()
        }
        validateKeystore()

        log.info("Node starting up ...")

        // Do all of this in a database transaction so anything that might need a connection has one.
        val startedImpl = initialiseDatabasePersistence {
            val tokenizableServices = makeServices()

            smm = StateMachineManager(services,
                    checkpointStorage,
                    serverThread,
                    database,
                    busyNodeLatch)

            smm.tokenizableServices.addAll(tokenizableServices)

            if (serverThread is ExecutorService) {
                runOnStop += {
                    // We wait here, even though any in-flight messages should have been drained away because the
                    // server thread can potentially have other non-messaging tasks scheduled onto it. The timeout value is
                    // arbitrary and might be inappropriate.
                    MoreExecutors.shutdownAndAwaitTermination(serverThread as ExecutorService, 50, SECONDS)
                }
            }

            makeVaultObservers()

            val rpcOps = makeRPCOps()
            startMessagingService(rpcOps)
            installCoreFlows()

            installCordaServices()
            registerCordappFlows()
            _services.rpcFlows += cordappProvider.cordapps.flatMap { it.rpcFlows }
            registerCustomSchemas(cordappProvider.cordapps.flatMap { it.customSchemas }.toSet())

            runOnStop += network::stop
            StartedNodeImpl(this, _services, info, checkpointStorage, smm, attachments, inNodeNetworkMapService, network, database, rpcOps)
        }
        // If we successfully  loaded network data from database, we set this future to Unit.
        _nodeReadyFuture.captureLater(registerWithNetworkMapIfConfigured())
        return startedImpl.apply {
            database.transaction {
                smm.start()
                // Shut down the SMM so no Fibers are scheduled.
                runOnStop += { smm.stop(acceptableLiveFiberCountOnStop()) }
                services.schedulerService.start()
            }
            _started = this
        }
    }

    private class ServiceInstantiationException(cause: Throwable?) : Exception(cause)

    private fun installCordaServices() {
        cordappProvider.cordapps.flatMap { it.services }.forEach {
            try {
                installCordaService(it)
            } catch (e: NoSuchMethodException) {
                log.error("${it.name}, as a Corda service, must have a constructor with a single parameter of type " +
                        ServiceHub::class.java.name)
            } catch (e: ServiceInstantiationException) {
                log.error("Corda service ${it.name} failed to instantiate", e.cause)
            } catch (e: Exception) {
                log.error("Unable to install Corda service ${it.name}", e)
            }
        }
    }

    /**
     * Use this method to install your Corda services in your tests. This is automatically done by the node when it
     * starts up for all classes it finds which are annotated with [CordaService].
     */
    fun <T : SerializeAsToken> installCordaService(serviceClass: Class<T>): T {
        serviceClass.requireAnnotation<CordaService>()
        val service = try {
            if (NotaryService::class.java.isAssignableFrom(serviceClass)) {
                check(myNotaryIdentity != null) { "Trying to install a notary service but no notary identity specified" }
                val constructor = serviceClass.getDeclaredConstructor(ServiceHub::class.java, PublicKey::class.java).apply { isAccessible = true }
                constructor.newInstance(services, myNotaryIdentity!!.owningKey)
            } else {
                val constructor = serviceClass.getDeclaredConstructor(ServiceHub::class.java).apply { isAccessible = true }
                constructor.newInstance(services)
            }
        } catch (e: InvocationTargetException) {
            throw ServiceInstantiationException(e.cause)
        }
        cordappServices.putInstance(serviceClass, service)
        smm.tokenizableServices += service

        if (service is NotaryService) handleCustomNotaryService(service)

        log.info("Installed ${serviceClass.name} Corda service")
        return service
    }

    private fun handleCustomNotaryService(service: NotaryService) {
        runOnStop += service::stop
        service.start()
        installCoreFlow(NotaryFlow.Client::class, service::createServiceFlow)
    }

    private fun registerCordappFlows() {
        cordappProvider.cordapps.flatMap { it.initiatedFlows }
                .forEach {
                    try {
                        registerInitiatedFlowInternal(it, track = false)
                    } catch (e: NoSuchMethodException) {
                        log.error("${it.name}, as an initiated flow, must have a constructor with a single parameter " +
                                "of type ${Party::class.java.name}")
                    } catch (e: Exception) {
                        log.error("Unable to register initiated flow ${it.name}", e)
                    }
                }
    }

    /**
     * Use this method to register your initiated flows in your tests. This is automatically done by the node when it
     * starts up for all [FlowLogic] classes it finds which are annotated with [InitiatedBy].
     * @return An [Observable] of the initiated flows started by counter-parties.
     */
    fun <T : FlowLogic<*>> registerInitiatedFlow(initiatedFlowClass: Class<T>): Observable<T> {
        return registerInitiatedFlowInternal(initiatedFlowClass, track = true)
    }

    // TODO remove once not needed
    private fun deprecatedFlowConstructorMessage(flowClass: Class<*>): String {
        return "Installing flow factory for $flowClass accepting a ${Party::class.java.simpleName}, which is deprecated. " +
                "It should accept a ${FlowSession::class.java.simpleName} instead"
    }

    private fun <F : FlowLogic<*>> registerInitiatedFlowInternal(initiatedFlow: Class<F>, track: Boolean): Observable<F> {
        val constructors = initiatedFlow.declaredConstructors.associateBy { it.parameterTypes.toList() }
        val flowSessionCtor = constructors[listOf(FlowSession::class.java)]?.apply { isAccessible = true }
        val ctor: (FlowSession) -> F = if (flowSessionCtor == null) {
            // Try to fallback to a Party constructor
            val partyCtor = constructors[listOf(Party::class.java)]?.apply { isAccessible = true }
            if (partyCtor == null) {
                throw IllegalArgumentException("$initiatedFlow must have a constructor accepting a ${FlowSession::class.java.name}")
            } else {
                log.warn(deprecatedFlowConstructorMessage(initiatedFlow))
            }
            @Suppress("UNCHECKED_CAST")
            { flowSession: FlowSession -> partyCtor.newInstance(flowSession.counterparty) as F }
        } else {
            @Suppress("UNCHECKED_CAST")
            { flowSession: FlowSession -> flowSessionCtor.newInstance(flowSession) as F }
        }
        val initiatingFlow = initiatedFlow.requireAnnotation<InitiatedBy>().value.java
        val (version, classWithAnnotation) = initiatingFlow.flowVersionAndInitiatingClass
        require(classWithAnnotation == initiatingFlow) {
            "${InitiatedBy::class.java.name} must point to ${classWithAnnotation.name} and not ${initiatingFlow.name}"
        }
        val flowFactory = InitiatedFlowFactory.CorDapp(version, initiatedFlow.appName, ctor)
        val observable = internalRegisterFlowFactory(initiatingFlow, flowFactory, initiatedFlow, track)
        log.info("Registered ${initiatingFlow.name} to initiate ${initiatedFlow.name} (version $version)")
        return observable
    }

    @VisibleForTesting
    fun <F : FlowLogic<*>> internalRegisterFlowFactory(initiatingFlowClass: Class<out FlowLogic<*>>,
                                                       flowFactory: InitiatedFlowFactory<F>,
                                                       initiatedFlowClass: Class<F>,
                                                       track: Boolean): Observable<F> {
        val observable = if (track) {
            smm.changes.filter { it is StateMachineManager.Change.Add }.map { it.logic }.ofType(initiatedFlowClass)
        } else {
            Observable.empty()
        }
        flowFactories[initiatingFlowClass] = flowFactory
        return observable
    }

    /**
     * Installs a flow that's core to the Corda platform. Unlike CorDapp flows which are versioned individually using
     * [InitiatingFlow.version], core flows have the same version as the node's platform version. To cater for backwards
     * compatibility [flowFactory] provides a second parameter which is the platform version of the initiating party.
     * @suppress
     */
    @VisibleForTesting
    fun installCoreFlow(clientFlowClass: KClass<out FlowLogic<*>>, flowFactory: (FlowSession) -> FlowLogic<*>) {
        require(clientFlowClass.java.flowVersionAndInitiatingClass.first == 1) {
            "${InitiatingFlow::class.java.name}.version not applicable for core flows; their version is the node's platform version"
        }
        flowFactories[clientFlowClass.java] = InitiatedFlowFactory.Core(flowFactory)
        log.debug { "Installed core flow ${clientFlowClass.java.name}" }
    }


    private fun installCoreFlows() {
        installCoreFlow(FinalityFlow::class, ::FinalityHandler)
        installCoreFlow(NotaryChangeFlow::class, ::NotaryChangeHandler)
        installCoreFlow(ContractUpgradeFlow.Initiate::class, ::ContractUpgradeHandler)
        installCoreFlow(SwapIdentitiesFlow::class, ::SwapIdentitiesHandler)
    }

    /**
     * Builds node internal, advertised, and plugin services.
     * Returns a list of tokenizable services to be added to the serialisation context.
     */
    private fun makeServices(): MutableList<Any> {
        checkpointStorage = DBCheckpointStorage()
<<<<<<< HEAD
        val transactionStorage = makeTransactionStorage()
        _services = ServiceHubInternalImpl(transactionStorage, StateLoaderImpl(transactionStorage))
=======
        cordappProvider = CordappProviderImpl(makeCordappLoader())
        _services = ServiceHubInternalImpl()
>>>>>>> 532bbb5c
        attachments = NodeAttachmentService(services.monitoringService.metrics)
        cordappProvider.start(attachments)
        legalIdentity = obtainIdentity()
        network = makeMessagingService(legalIdentity)
        info = makeInfo(legalIdentity)

        val tokenizableServices = mutableListOf(attachments, network, services.vaultService, services.vaultQueryService,
                services.keyManagementService, services.identityService, platformClock, services.schedulerService,
                services.auditService, services.monitoringService, services.networkMapCache, services.schemaService,
                services.transactionVerifierService, services.validatedTransactions, services.contractUpgradeService,
                services, cordappProvider, this)
        makeNetworkServices(tokenizableServices)
        return tokenizableServices
    }

    private fun makeCordappLoader(): CordappLoader {
        val scanPackages = System.getProperty("net.corda.node.cordapp.scan.packages")
        return if (CordappLoader.testPackages.isNotEmpty()) {
            check(configuration.devMode) { "Package scanning can only occur in dev mode" }
            CordappLoader.createWithTestPackages(CordappLoader.testPackages)
        } else if (scanPackages != null) {
            check(configuration.devMode) { "Package scanning can only occur in dev mode" }
            CordappLoader.createWithTestPackages(scanPackages.split(","))
        } else {
            CordappLoader.createDefault(configuration.baseDirectory)
        }
    }

    protected open fun makeTransactionStorage(): WritableTransactionStorage = DBTransactionStorage()

    private fun makeVaultObservers() {
        VaultSoftLockManager(services.vaultService, smm)
        ScheduledActivityObserver(services)
        HibernateObserver(services.vaultService.rawUpdates, services.database.hibernateConfig)
    }

    private fun makeInfo(legalIdentity: PartyAndCertificate): NodeInfo {
        // TODO  We keep only notary identity as additional legalIdentity if we run it on a node . Multiple identities need more design thinking.
        myNotaryIdentity = getNotaryIdentity()
        val allIdentitiesList = mutableListOf(legalIdentity)
        myNotaryIdentity?.let { allIdentitiesList.add(it) }
        val addresses = myAddresses() // TODO There is no support for multiple IP addresses yet.
        return NodeInfo(addresses, allIdentitiesList, platformVersion, platformClock.instant().toEpochMilli())
    }

    /**
     * A service entry contains the advertised [ServiceInfo] along with the service identity. The identity *name* is
     * taken from the configuration or, if non specified, generated by combining the node's legal name and the service id.
     * Used only for notary identities.
     */
    protected open fun getNotaryIdentity(): PartyAndCertificate? {
        return advertisedServices.singleOrNull { it.type.isNotary() }?.let {
            it.name?.let {
                require(it.commonName != null) {"Common name in '$it' must not be null for notary service, use service type id as common name."}
                require(ServiceType.parse(it.commonName!!).isNotary()) {"Common name for notary service in '$it' must be the notary service type id."}
            }
            obtainIdentity(it)
        }
    }

    @VisibleForTesting
    protected open fun acceptableLiveFiberCountOnStop(): Int = 0

    private fun validateKeystore() {
        val containCorrectKeys = try {
            // This will throw IOException if key file not found or KeyStoreException if keystore password is incorrect.
            val sslKeystore = loadKeyStore(configuration.sslKeystore, configuration.keyStorePassword)
            val identitiesKeystore = loadKeyStore(configuration.nodeKeystore, configuration.keyStorePassword)
            sslKeystore.containsAlias(X509Utilities.CORDA_CLIENT_TLS) && identitiesKeystore.containsAlias(X509Utilities.CORDA_CLIENT_CA)
        } catch (e: KeyStoreException) {
            log.warn("Certificate key store found but key store password does not match configuration.")
            false
        } catch (e: IOException) {
            false
        }
        require(containCorrectKeys) {
            "Identity certificate not found. " +
                    "Please either copy your existing identity key and certificate from another node, " +
                    "or if you don't have one yet, fill out the config file and run corda.jar --initial-registration. " +
                    "Read more at: https://docs.corda.net/permissioning.html"
        }
    }

    // Specific class so that MockNode can catch it.
    class DatabaseConfigurationException(msg: String) : Exception(msg)

    protected open fun <T> initialiseDatabasePersistence(insideTransaction: () -> T): T {
        val props = configuration.dataSourceProperties
        if (props.isNotEmpty()) {
            this.database = configureDatabase(props, configuration.database, { _services.schemaService }, createIdentityService = { _services.identityService })
            // Now log the vendor string as this will also cause a connection to be tested eagerly.
            database.transaction {
                log.info("Connected to ${database.dataSource.connection.metaData.databaseProductName} database.")
            }
            this.database::close.let {
                dbCloser = it
                runOnStop += it
            }
            return database.transaction {
                insideTransaction()
            }
        } else {
            throw DatabaseConfigurationException("There must be a database configured.")
        }
    }

    private fun makeNetworkServices(tokenizableServices: MutableList<Any>) {
        val serviceTypes = advertisedServices.map { it.type }
        inNodeNetworkMapService = if (NetworkMapService.type in serviceTypes) makeNetworkMapService() else NullNetworkMapService
        val notaryServiceType = serviceTypes.singleOrNull { it.isNotary() }
        if (notaryServiceType != null) {
            val service = makeCoreNotaryService(notaryServiceType)
            if (service != null) {
                service.apply {
                    tokenizableServices.add(this)
                    runOnStop += this::stop
                    start()
                }
                installCoreFlow(NotaryFlow.Client::class, service::createServiceFlow)
            } else {
                log.info("Notary type ${notaryServiceType.id} does not match any built-in notary types. " +
                        "It is expected to be loaded via a CorDapp")
            }
        }
    }

    private fun registerWithNetworkMapIfConfigured(): CordaFuture<Unit> {
        services.networkMapCache.addNode(info)
        // In the unit test environment, we may sometimes run without any network map service
        return if (networkMapAddress == null && inNodeNetworkMapService == NullNetworkMapService) {
            services.networkMapCache.runWithoutMapService()
            noNetworkMapConfigured()  // TODO This method isn't needed as runWithoutMapService sets the Future in the cache
        } else {
            val netMapRegistration = registerWithNetworkMap()
            // We may want to start node immediately with database data and not wait for network map registration (but send it either way).
            // So we are ready to go.
            if (services.networkMapCache.loadDBSuccess) {
                log.info("Node successfully loaded network map data from the database.")
                doneFuture(Unit)
            } else {
                netMapRegistration
            }
        }
    }

    /**
     * Register this node with the network map cache, and load network map from a remote service (and register for
     * updates) if one has been supplied.
     */
    protected open fun registerWithNetworkMap(): CordaFuture<Unit> {
        require(networkMapAddress != null || NetworkMapService.type in advertisedServices.map { it.type }) {
            "Initial network map address must indicate a node that provides a network map service"
        }
        val address: SingleMessageRecipient = networkMapAddress ?:
                network.getAddressOfParty(PartyInfo.SingleNode(services.myInfo.legalIdentitiesAndCerts.first().party, info.addresses)) as SingleMessageRecipient
        // Register for updates, even if we're the one running the network map.
        return sendNetworkMapRegistration(address).flatMap { (error) ->
            check(error == null) { "Unable to register with the network map service: $error" }
            // The future returned addMapService will complete on the same executor as sendNetworkMapRegistration, namely the one used by net
            services.networkMapCache.addMapService(network, address, true, null)
        }
    }

    private fun sendNetworkMapRegistration(networkMapAddress: SingleMessageRecipient): CordaFuture<RegistrationResponse> {
        // Register this node against the network
        val instant = platformClock.instant()
        val expires = instant + NetworkMapService.DEFAULT_EXPIRATION_PERIOD
        val reg = NodeRegistration(info, info.serial, ADD, expires)
        val request = RegistrationRequest(reg.toWire(services.keyManagementService, info.legalIdentitiesAndCerts.first().owningKey), network.myAddress)
        return network.sendRequest(NetworkMapService.REGISTER_TOPIC, request, networkMapAddress)
    }

    /** Return list of node's addresses. It's overridden in MockNetwork as we don't have real addresses for MockNodes. */
    protected abstract fun myAddresses(): List<NetworkHostAndPort>

    /** This is overriden by the mock node implementation to enable operation without any network map service */
    protected open fun noNetworkMapConfigured(): CordaFuture<Unit> {
        if (services.networkMapCache.loadDBSuccess) {
            return doneFuture(Unit)
        } else {
            // TODO: There should be a consistent approach to configuration error exceptions.
            throw IllegalStateException("Configuration error: this node isn't being asked to act as the network map, nor " +
                    "has any other map node been configured.")
        }
    }

    protected open fun makeKeyManagementService(identityService: IdentityService): KeyManagementService {
        return PersistentKeyManagementService(identityService, partyKeys)
    }

    open protected fun makeNetworkMapService(): NetworkMapService {
        return PersistentNetworkMapService(services, configuration.minimumPlatformVersion)
    }

    open protected fun makeCoreNotaryService(type: ServiceType): NotaryService? {
        check(myNotaryIdentity != null) { "No notary identity initialized when creating a notary service" }
        return when (type) {
            SimpleNotaryService.type -> SimpleNotaryService(services, myNotaryIdentity!!.owningKey)
            ValidatingNotaryService.type -> ValidatingNotaryService(services, myNotaryIdentity!!.owningKey)
            RaftNonValidatingNotaryService.type -> RaftNonValidatingNotaryService(services, myNotaryIdentity!!.owningKey)
            RaftValidatingNotaryService.type -> RaftValidatingNotaryService(services, myNotaryIdentity!!.owningKey)
            BFTNonValidatingNotaryService.type -> BFTNonValidatingNotaryService(services, myNotaryIdentity!!.owningKey)
            else -> null
        }
    }

    protected open fun makeIdentityService(trustRoot: X509Certificate,
                                           clientCa: CertificateAndKeyPair?,
                                           legalIdentity: PartyAndCertificate): IdentityService {
        val caCertificates: Array<X509Certificate> = listOf(legalIdentity.certificate, clientCa?.certificate?.cert)
                .filterNotNull()
                .toTypedArray()
        val service = PersistentIdentityService(info.legalIdentitiesAndCerts, trustRoot = trustRoot, caCertificates = *caCertificates)
        services.networkMapCache.allNodes.forEach { it.legalIdentitiesAndCerts.forEach { service.verifyAndRegisterIdentity(it) } }
        services.networkMapCache.changed.subscribe { mapChange ->
            // TODO how should we handle network map removal
            if (mapChange is MapChange.Added) {
                mapChange.node.legalIdentitiesAndCerts.forEach {
                    service.verifyAndRegisterIdentity(it)
                }
            }
        }
        return service
    }

    protected abstract fun makeTransactionVerifierService(): TransactionVerifierService

    open fun stop() {
        // TODO: We need a good way of handling "nice to have" shutdown events, especially those that deal with the
        // network, including unsubscribing from updates from remote services. Possibly some sort of parameter to stop()
        // to indicate "Please shut down gracefully" vs "Shut down now".
        // Meanwhile, we let the remote service send us updates until the acknowledgment buffer overflows and it
        // unsubscribes us forcibly, rather than blocking the shutdown process.

        // Run shutdown hooks in opposite order to starting
        for (toRun in runOnStop.reversed()) {
            toRun()
        }
        runOnStop.clear()
    }

    protected abstract fun makeMessagingService(legalIdentity: PartyAndCertificate): MessagingService

    protected abstract fun startMessagingService(rpcOps: RPCOps)

    private fun obtainIdentity(serviceInfo: ServiceInfo? = null): PartyAndCertificate {
        // Load the private identity key, creating it if necessary. The identity key is a long term well known key that
        // is distributed to other peers and we use it (or a key signed by it) when we need to do something
        // "permissioned". The identity file is what gets distributed and contains the node's legal name along with
        // the public key. Obviously in a real system this would need to be a certificate chain of some kind to ensure
        // the legal name is actually validated in some way.
        val keyStore = KeyStoreWrapper(configuration.nodeKeystore, configuration.keyStorePassword)

        val (id, name) = if (serviceInfo == null) {
            // Create node identity if service info = null
            Pair("identity", myLegalName)
        } else {
            val name = serviceInfo.name ?: myLegalName.copy(commonName = serviceInfo.type.id)
            Pair(serviceInfo.type.id, name)
        }

        // TODO: Integrate with Key management service?
        val privateKeyAlias = "$id-private-key"

        if (!keyStore.containsAlias(privateKeyAlias)) {
            // TODO: Remove use of [ServiceIdentityGenerator.generateToDisk].
            log.info("$privateKeyAlias not found in key store ${configuration.nodeKeystore}, generating fresh key!")
            keyStore.signAndSaveNewKeyPair(name, privateKeyAlias, generateKeyPair())
        }

        val (x509Cert, keys) = keyStore.certificateAndKeyPair(privateKeyAlias)

        // TODO: Use configuration to indicate composite key should be used instead of public key for the identity.
        val compositeKeyAlias = "$id-composite-key"
        val certificates = if (keyStore.containsAlias(compositeKeyAlias)) {
            // Use composite key instead if it exists
            val certificate = keyStore.getCertificate(compositeKeyAlias)
            // We have to create the certificate chain for the composite key manually, this is because we don't have a keystore
            // provider that understand compositeKey-privateKey combo. The cert chain is created using the composite key certificate +
            // the tail of the private key certificates, as they are both signed by the same certificate chain.
            Lists.asList(certificate, keyStore.getCertificateChain(privateKeyAlias).drop(1).toTypedArray())
        } else {
            keyStore.getCertificateChain(privateKeyAlias).let {
                check(it[0].toX509CertHolder() == x509Cert) { "Certificates from key store do not line up!" }
                it.asList()
            }
        }

        val nodeCert = certificates[0] as? X509Certificate ?: throw ConfigurationException("Node certificate must be an X.509 certificate")
        val subject = CordaX500Name.build(nodeCert.subjectX500Principal)
        if (subject != name)
            throw ConfigurationException("The name '$name' for $id doesn't match what's in the key store: $subject")

        partyKeys += keys
        return PartyAndCertificate(CertificateFactory.getInstance("X509").generateCertPath(certificates))
    }

    protected open fun generateKeyPair() = cryptoGenerateKeyPair()

    private inner class ServiceHubInternalImpl(
            override val validatedTransactions: WritableTransactionStorage,
            private val stateLoader: StateLoader
    ) : SingletonSerializeAsToken(), ServiceHubInternal, StateLoader by stateLoader {
        override val rpcFlows = ArrayList<Class<out FlowLogic<*>>>()
        override val stateMachineRecordedTransactionMapping = DBTransactionMappingStorage()
        override val auditService = DummyAuditService()
        override val monitoringService = MonitoringService(MetricRegistry())
        override val transactionVerifierService by lazy { makeTransactionVerifierService() }
        override val schemaService by lazy { NodeSchemaService() }
        override val networkMapCache by lazy { PersistentNetworkMapCache(this) }
        override val vaultService by lazy { NodeVaultService(platformClock, keyManagementService, stateLoader) }
        override val contractUpgradeService by lazy { ContractUpgradeServiceImpl() }
        override val vaultQueryService by lazy {
            HibernateVaultQueryImpl(database.hibernateConfig, vaultService)
        }
        // Place the long term identity key in the KMS. Eventually, this is likely going to be separated again because
        // the KMS is meant for derived temporary keys used in transactions, and we're not supposed to sign things with
        // the identity key. But the infrastructure to make that easy isn't here yet.
        override val keyManagementService by lazy { makeKeyManagementService(identityService) }
        override val schedulerService by lazy { NodeSchedulerService(this, unfinishedSchedules = busyNodeLatch, serverThread = serverThread) }
        override val identityService by lazy {
            val trustStore = KeyStoreWrapper(configuration.trustStoreFile, configuration.trustStorePassword)
            val caKeyStore = KeyStoreWrapper(configuration.nodeKeystore, configuration.keyStorePassword)
            makeIdentityService(
                    trustStore.getX509Certificate(X509Utilities.CORDA_ROOT_CA),
                    caKeyStore.certificateAndKeyPair(X509Utilities.CORDA_CLIENT_CA),
                    legalIdentity)
        }
        override val attachments: AttachmentStorage get() = this@AbstractNode.attachments
        override val networkService: MessagingService get() = network
        override val clock: Clock get() = platformClock
        override val myInfo: NodeInfo get() = info
        override val database: CordaPersistence get() = this@AbstractNode.database
        override val configuration: NodeConfiguration get() = this@AbstractNode.configuration
        override val cordappProvider: CordappProvider = this@AbstractNode.cordappProvider

        override fun <T : SerializeAsToken> cordaService(type: Class<T>): T {
            require(type.isAnnotationPresent(CordaService::class.java)) { "${type.name} is not a Corda service" }
            return cordappServices.getInstance(type) ?: throw IllegalArgumentException("Corda service ${type.name} does not exist")
        }

        override fun <T> startFlow(logic: FlowLogic<T>, flowInitiator: FlowInitiator, ourIdentity: Party?): FlowStateMachineImpl<T> {
            return serverThread.fetchFrom { smm.add(logic, flowInitiator, ourIdentity) }
        }

        override fun getFlowFactory(initiatingFlowClass: Class<out FlowLogic<*>>): InitiatedFlowFactory<*>? {
            return flowFactories[initiatingFlowClass]
        }

        override fun recordTransactions(notifyVault: Boolean, txs: Iterable<SignedTransaction>) {
            database.transaction {
                super.recordTransactions(notifyVault, txs)
            }
        }

        override fun jdbcSession(): Connection = database.createSession()
    }

    fun registerCustomSchemas(schemas: Set<MappedSchema>) {
        database.hibernateConfig.schemaService.registerCustomSchemas(schemas)
    }

}<|MERGE_RESOLUTION|>--- conflicted
+++ resolved
@@ -380,13 +380,9 @@
      */
     private fun makeServices(): MutableList<Any> {
         checkpointStorage = DBCheckpointStorage()
-<<<<<<< HEAD
+        cordappProvider = CordappProviderImpl(makeCordappLoader())
         val transactionStorage = makeTransactionStorage()
         _services = ServiceHubInternalImpl(transactionStorage, StateLoaderImpl(transactionStorage))
-=======
-        cordappProvider = CordappProviderImpl(makeCordappLoader())
-        _services = ServiceHubInternalImpl()
->>>>>>> 532bbb5c
         attachments = NodeAttachmentService(services.monitoringService.metrics)
         cordappProvider.start(attachments)
         legalIdentity = obtainIdentity()

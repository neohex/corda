--- conflicted
+++ resolved
@@ -62,12 +62,7 @@
 
     @Before
     fun setUp() {
-<<<<<<< HEAD
-        setCordappPackages("net.corda.finance.contracts")
         database = configureDatabase(makeTestDataSourceProperties(), makeTestDatabaseProperties(), ::makeTestIdentityService)
-=======
-        database = configureDatabase(makeTestDataSourceProperties(), makeTestDatabaseProperties(), createIdentityService = ::makeTestIdentityService)
->>>>>>> 4ee250a1
         database.transaction {
             oracle = createMockCordaService(services, NodeInterestRates::Oracle)
             oracle.knownFixes = TEST_DATA

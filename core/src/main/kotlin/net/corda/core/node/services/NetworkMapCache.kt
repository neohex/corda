package net.corda.core.node.services

import net.corda.core.concurrent.CordaFuture
import net.corda.core.identity.AbstractParty
import net.corda.core.identity.CordaX500Name
import net.corda.core.identity.Party
import net.corda.core.identity.PartyAndCertificate
import net.corda.core.messaging.DataFeed
import net.corda.core.node.NodeInfo
import net.corda.core.serialization.CordaSerializable
import net.corda.core.utilities.NetworkHostAndPort
import rx.Observable
import java.security.PublicKey

/**
 * A network map contains lists of nodes on the network along with information about their identity keys, services
 * they provide and host names or IP addresses where they can be connected to. The cache wraps around a map fetched
 * from an authoritative service, and adds easy lookup of the data stored within it. Generally it would be initialised
 * with a specified network map service, which it fetches data from and then subscribes to updates of.
 */
<<<<<<< HEAD
interface NetworkMapCache : NetworkMapCacheLite {
=======
interface NetworkMapCache : NetworkMapCacheBase {
>>>>>>> 9e87bf3b
    @CordaSerializable
    sealed class MapChange {
        abstract val node: NodeInfo

        data class Added(override val node: NodeInfo) : MapChange()
        data class Removed(override val node: NodeInfo) : MapChange()
        data class Modified(override val node: NodeInfo, val previousNode: NodeInfo) : MapChange()
    }

    /**
     * Look up the node info for a specific party. Will attempt to de-anonymise the party if applicable; if the party
     * is anonymised and the well known party cannot be resolved, it is impossible ot identify the node and therefore this
     * returns null.
     * Notice that when there are more than one node for a given party (in case of distributed services) first service node
     * found will be returned. See also: [NetworkMapCache.getNodesByLegalIdentityKey].
     *
     * @param party party to retrieve node information for.
     * @return the node for the identity, or null if the node could not be found. This does not necessarily mean there is
     * no node for the party, only that this cache is unaware of it.
     */
    fun getNodeByLegalIdentity(party: AbstractParty): NodeInfo?
}

/** Subset of [NetworkMapCache] that doesn't depend on an [IdentityService]. */
<<<<<<< HEAD
interface NetworkMapCacheLite {
=======
interface NetworkMapCacheBase {
>>>>>>> 9e87bf3b
    // DOCSTART 1
    /**
     * A list of notary services available on the network.
     *
     * Note that the identities are sorted based on legal name, and the ordering might change once new notaries are introduced.
     */
    // TODO this list will be taken from NetworkParameters distributed by NetworkMap.
    val notaryIdentities: List<Party>
    // DOCEND 1

    /** Tracks changes to the network map cache. */
    val changed: Observable<NetworkMapCache.MapChange>
    /** Future to track completion of the NetworkMapService registration. */
    val nodeReady: CordaFuture<Void?>

    /**
     * Atomically get the current party nodes and a stream of updates. Note that the Observable buffers updates until the
     * first subscriber is registered so as to avoid racing with early updates.
     */
    fun track(): DataFeed<List<NodeInfo>, NetworkMapCache.MapChange>

    /**
     * Look up the node info for a legal name.
     * Notice that when there are more than one node for a given name (in case of distributed services) first service node
     * found will be returned.
     */
    fun getNodeByLegalName(name: CordaX500Name): NodeInfo?

    /** Look up the node info for a host and port. */
    fun getNodeByAddress(address: NetworkHostAndPort): NodeInfo?

    /**
     * Look up a well known identity (including certificate path) of a legal name. This should be used in preference
     * to well known identity lookup in the identity service where possible, as the network map is the authoritative
     * source of well known identities.
     */
    fun getPeerCertificateByLegalName(name: CordaX500Name): PartyAndCertificate?

    /**
     * Look up the well known identity of a legal name. This should be used in preference
     * to well known identity lookup in the identity service where possible, as the network map is the authoritative
     * source of well known identities.
     */
    fun getPeerByLegalName(name: CordaX500Name): Party? = getPeerCertificateByLegalName(name)?.party

    /** Return all [NodeInfo]s the node currently is aware of (including ourselves). */
    val allNodes: List<NodeInfo>

    /**
     * Look up the node information entries for a specific identity key.
     * Note that normally there will be only one node for a key, but for clusters of nodes or distributed services there
     * can be multiple nodes.
     */
    fun getNodesByLegalIdentityKey(identityKey: PublicKey): List<NodeInfo>

    /**
     * Look up the node information entries for a legal name.
     * Note that normally there will be only one node for a legal name, but for clusters of nodes or distributed services there
     * can be multiple nodes.
     */
    fun getNodesByLegalName(name: CordaX500Name): List<NodeInfo>

    /** Returns information about the party, which may be a specific node or a service */
    fun getPartyInfo(party: Party): PartyInfo?

    // DOCSTART 2
    /** Look up a well known identity of notary by legal name. */
    fun getNotary(name: CordaX500Name): Party? = notaryIdentities.firstOrNull { it.name == name }
    // DOCEND 2

    /** Checks whether a given party is an advertised notary identity. */
    fun isNotary(party: Party): Boolean = party in notaryIdentities

    /** Checks whether a given party is an validating notary identity. */
    // TODO This implementation will change after introducing of NetworkParameters.
    fun isValidatingNotary(party: Party): Boolean = isNotary(party) && "validating" in party.name.commonName!!

    /** Clear all network map data from local node cache. */
    fun clearNetworkMapCache()
}<|MERGE_RESOLUTION|>--- conflicted
+++ resolved
@@ -18,11 +18,7 @@
  * from an authoritative service, and adds easy lookup of the data stored within it. Generally it would be initialised
  * with a specified network map service, which it fetches data from and then subscribes to updates of.
  */
-<<<<<<< HEAD
-interface NetworkMapCache : NetworkMapCacheLite {
-=======
 interface NetworkMapCache : NetworkMapCacheBase {
->>>>>>> 9e87bf3b
     @CordaSerializable
     sealed class MapChange {
         abstract val node: NodeInfo
@@ -47,11 +43,7 @@
 }
 
 /** Subset of [NetworkMapCache] that doesn't depend on an [IdentityService]. */
-<<<<<<< HEAD
-interface NetworkMapCacheLite {
-=======
 interface NetworkMapCacheBase {
->>>>>>> 9e87bf3b
     // DOCSTART 1
     /**
      * A list of notary services available on the network.

--- conflicted
+++ resolved
@@ -40,20 +40,9 @@
 
     /** Provides access to storage of arbitrary JAR files (which may contain only data, no code). */
     val attachments: AttachmentStorage
-<<<<<<< HEAD
-=======
 
     /** Provides access to anything relating to cordapps including contract attachment resolution and app context */
     val cordappProvider: CordappProvider
-
-    /**
-     * Given a [StateRef] loads the referenced transaction and looks up the specified output [ContractState].
-     *
-     * @throws TransactionResolutionException if the [StateRef] points to a non-existent transaction.
-     */
-    @Throws(TransactionResolutionException::class)
-    fun loadState(stateRef: StateRef): TransactionState<*>
->>>>>>> 532bbb5c
 }
 
 /**
